<<<<<<< HEAD
## v1.5.3 [2018-03-14]

### Bugfixes

- [#3729](https://github.com/influxdata/telegraf/issues/3729): Set path to / if HOST_MOUNT_PREFIX matches full path.
- [#3739](https://github.com/influxdata/telegraf/issues/3739): Remove userinfo from url tag in prometheus input.
- [#3778](https://github.com/influxdata/telegraf/issues/3778): Fix ping plugin not reporting zero durations.
- [#3807](https://github.com/influxdata/telegraf/issues/3807): Fix memory leak in postgresql_extensible.
- [#3697](https://github.com/influxdata/telegraf/issues/3697): Disable keepalive in mqtt output to prevent deadlock.
- [#3786](https://github.com/influxdata/telegraf/pull/3786): Fix collation difference in sqlserver input.
- [#3871](https://github.com/influxdata/telegraf/pull/3871): Fix uptime metric in passenger input plugin.
- [#3851](https://github.com/influxdata/telegraf/issues/3851): Add output of stderr in case of error to exec log message.

## v1.5.2 [2018-01-30]

### Bugfixes

- [#3684](https://github.com/influxdata/telegraf/pull/3684): Ignore empty lines in Graphite plaintext.
- [#3604](https://github.com/influxdata/telegraf/issues/3604): Fix index out of bounds error in solr input plugin.
- [#3680](https://github.com/influxdata/telegraf/pull/3680): Reconnect before sending graphite metrics if disconnected.
- [#3693](https://github.com/influxdata/telegraf/pull/3693): Align aggregator period with internal ticker to avoid skipping metrics.
- [#3629](https://github.com/influxdata/telegraf/issues/3629): Fix a potential deadlock when using aggregators.
- [#3697](https://github.com/influxdata/telegraf/issues/3697): Limit wait time for writes in mqtt output.
- [#3698](https://github.com/influxdata/telegraf/issues/3698): Revert change in graphite output where dot in field key was replaced by underscore.
- [#3710](https://github.com/influxdata/telegraf/issues/3710): Add timeout to wavefront output write.
- [#3725](https://github.com/influxdata/telegraf/issues/3725): Exclude master_replid fields from redis input.

## v1.5.1 [2018-01-10]
=======
## v1.5.1.sfx2 [2018-03-13]

### Release Notes

- Minor bug fix in SignalFx output plugin to default to metric type gauge when no metric type can be mapped

## v1.5.1.sfx1 [2018-01-16]

### Release Notes

- Minor bug fix to correctly batch metrics in SignalFx output plugin
- Minor enhancement to ensure SignalFx metadata plugin has at least 1 go routine to gather process list information

## v1.5.1.sfx0 [2018-01-12]

### Release Notes

- Rebase with upstream v1.5.1 release
- Fixed bug in SignalFx Utilization plugin where disk.summary_utilization was reported with out a hostname
- Distribute SignalFx metadata and process info collection across multiple go routines
- Batch metric output to SignalFx

## v1.5.1 [2017-01-10]
>>>>>>> b630d605

### Bugfixes

- [#3624](https://github.com/influxdata/telegraf/pull/3624): Fix name error in jolokia2_agent sample config.
- [#3625](https://github.com/influxdata/telegraf/pull/3625): Fix DC/OS login expiration time.
- [#3593](https://github.com/influxdata/telegraf/pull/3593): Set Content-Type charset in influxdb output and allow it be overridden.
- [#3594](https://github.com/influxdata/telegraf/pull/3594): Document permissions setup for postfix input.
- [#3633](https://github.com/influxdata/telegraf/pull/3633): Fix deliver_get field in rabbitmq input.
- [#3607](https://github.com/influxdata/telegraf/issues/3607): Escape environment variables during config toml parsing.

## v1.5 [2017-12-14]

### New Plugins
- [basicstats](./plugins/aggregators/basicstats/README.md) - Thanks to @toni-moreno
- [bond](./plugins/inputs/bond/README.md) - Thanks to @ildarsv
- [cratedb](./plugins/outputs/wavefront/README.md) - Thanks to @felixge
- [dcos](./plugins/inputs/dcos/README.md) - Thanks to @influxdata
- [jolokia2](./plugins/inputs/jolokia2/README.md) - Thanks to @dylanmei
- [nginx_plus](./plugins/inputs/nginx_plus/README.md) - Thanks to @mplonka & @poblahblahblah
- [opensmtpd](./plugins/inputs/opensmtpd/README.md) - Thanks to @aromeyer
- [particle](./plugins/inputs/webhooks/particle/README.md) - Thanks to @davidgs
- [pf](./plugins/inputs/pf/README.md) - Thanks to @nferch
- [postfix](./plugins/inputs/postfix/README.md) - Thanks to @phemmer
- [smart](./plugins/inputs/smart/README.md) - Thanks to @rickard-von-essen
- [solr](./plugins/inputs/solr/README.md) - Thanks to @ljagiello
- [teamspeak](./plugins/inputs/teamspeak/README.md) - Thanks to @p4ddy1
- [unbound](./plugins/inputs/unbound/README.md) - Thanks to @aromeyer
- [wavefront](./plugins/outputs/wavefront/README.md) - Thanks to @puckpuck

### Release Notes

- In the `kinesis` output, use of the `partition_key` and
  `use_random_partitionkey` options has been deprecated in favor of the
  `partition` subtable.  This allows for more flexible methods to set the
  partition key such as by metric name or by tag.

- With the release of the new improved `jolokia2` input, the legacy `jolokia`
  plugin is deprecated and will be removed in a future release.  Users of this
  plugin are encouraged to update to the new `jolokia2` plugin.

### Features

- [#3170](https://github.com/influxdata/telegraf/pull/3170): Add support for sharding based on metric name.
- [#3196](https://github.com/influxdata/telegraf/pull/3196): Add Kafka output plugin topic_suffix option.
- [#3027](https://github.com/influxdata/telegraf/pull/3027): Include mount mode option in disk metrics.
- [#3191](https://github.com/influxdata/telegraf/pull/3191): TLS and MTLS enhancements to HTTPListener input plugin.
- [#3213](https://github.com/influxdata/telegraf/pull/3213): Add polling method to logparser and tail inputs.
- [#3211](https://github.com/influxdata/telegraf/pull/3211): Add timeout option for kubernetes input.
- [#3234](https://github.com/influxdata/telegraf/pull/3234): Add support for timing sums in statsd input.
- [#2617](https://github.com/influxdata/telegraf/issues/2617): Add resource limit monitoring to procstat.
- [#3236](https://github.com/influxdata/telegraf/pull/3236): Add support for k8s service DNS discovery to prometheus input.
- [#3245](https://github.com/influxdata/telegraf/pull/3245): Add configurable metrics endpoint to prometheus output.
- [#3214](https://github.com/influxdata/telegraf/pull/3214): Add new nginx_plus input plugin.
- [#3215](https://github.com/influxdata/telegraf/pull/3215): Add support for NSQLookupd to nsq_consumer.
- [#2278](https://github.com/influxdata/telegraf/pull/2278): Add redesigned Jolokia input plugin.
- [#3106](https://github.com/influxdata/telegraf/pull/3106): Add configurable separator for metrics and fields in opentsdb output.
- [#1692](https://github.com/influxdata/telegraf/pull/1692): Add support for the rollbar occurrence webhook event.
- [#3160](https://github.com/influxdata/telegraf/pull/3160): Add Wavefront output plugin.
- [#3281](https://github.com/influxdata/telegraf/pull/3281): Add extra wired tiger cache metrics to mongodb input.
- [#3141](https://github.com/influxdata/telegraf/pull/3141): Collect Docker Swarm service metrics in docker input plugin.
- [#2449](https://github.com/influxdata/telegraf/pull/2449): Add smart input plugin for collecting S.M.A.R.T. data.
- [#3269](https://github.com/influxdata/telegraf/pull/3269): Add cluster health level configuration to elasticsearch input.
- [#3304](https://github.com/influxdata/telegraf/pull/3304): Add ability to limit node stats in elasticsearch input.
- [#2167](https://github.com/influxdata/telegraf/pull/2167): Add new basicstats aggregator.
- [#3344](https://github.com/influxdata/telegraf/pull/3344): Add UDP IPv6 support to statsd input.
- [#3350](https://github.com/influxdata/telegraf/pull/3350): Use labels in prometheus output for string fields.
- [#3358](https://github.com/influxdata/telegraf/pull/3358): Add support for decimal timestamps to ts-epoch modifier.
- [#3337](https://github.com/influxdata/telegraf/pull/3337): Add histogram and summary types and use in prometheus plugins.
- [#3365](https://github.com/influxdata/telegraf/pull/3365): Gather concurrently from snmp agents.
- [#3333](https://github.com/influxdata/telegraf/issues/3333): Perform DNS lookup before ping and report result.
- [#3398](https://github.com/influxdata/telegraf/issues/3398): Add instance name option to varnish plugin.
- [#3406](https://github.com/influxdata/telegraf/pull/3406):  Add support for SSL settings to ElasticSearch output plugin.
- [#3315](https://github.com/influxdata/telegraf/pull/3315): Add Teamspeak 3 input plugin.
- [#3305](https://github.com/influxdata/telegraf/pull/3305): Add modification_time field to filestat input plugin.
- [#2019](https://github.com/influxdata/telegraf/pull/2019): Add Solr input plugin.
- [#3210](https://github.com/influxdata/telegraf/pull/3210): Add CrateDB output plugin.
- [#3459](https://github.com/influxdata/telegraf/pull/3459): Add systemd unit pid and cgroup matching to procstat.
- [#3477](https://github.com/influxdata/telegraf/pull/3477): Add Particle Webhook Plugin.
- [#3471](https://github.com/influxdata/telegraf/pull/3471): Use MAX() instead of SUM() for latency measurements in sqlserver.
- [#3490](https://github.com/influxdata/telegraf/pull/3490): Add index by week number to Elasticsearch output.
- [#3434](https://github.com/influxdata/telegraf/pull/3434): Add unbound input plugin.
- [#3449](https://github.com/influxdata/telegraf/pull/3449): Add opensmtpd input plugin.
- [#3470](https://github.com/influxdata/telegraf/pull/3470): Add support for tags in the index name in elasticsearch output.
- [#2553](https://github.com/influxdata/telegraf/pull/2553): Add postfix input plugin.
- [#3424](https://github.com/influxdata/telegraf/pull/3424): Add bond input plugin.
- [#3518](https://github.com/influxdata/telegraf/pull/3518): Add slab to mem plugin.
- [#3519](https://github.com/influxdata/telegraf/pull/3519): Add input plugin for DC/OS.
- [#3140](https://github.com/influxdata/telegraf/pull/3140): Add support for glob patterns in net input plugin.
- [#3405](https://github.com/influxdata/telegraf/pull/3405): Add input plugin for OpenBSD/FreeBSD pf.
- [#3528](https://github.com/influxdata/telegraf/pull/3528): Add option to amqp output to publish persistent messages.
- [#3530](https://github.com/influxdata/telegraf/pull/3530): Support I (idle) process state on procfs+Linux.

### Bugfixes

- [#3136](https://github.com/influxdata/telegraf/issues/3136): Fix webhooks input address in use during reload.
- [#3258](https://github.com/influxdata/telegraf/issues/3258): Unlock Statsd when stopping to prevent deadlock.
- [#3319](https://github.com/influxdata/telegraf/issues/3319): Fix cloudwatch output requires unneeded permissions.
- [#3351](https://github.com/influxdata/telegraf/issues/3351): Fix prometheus passthrough for existing value types.
- [#3430](https://github.com/influxdata/telegraf/issues/3430): Always ignore autofs filesystems in disk input.
- [#3326](https://github.com/influxdata/telegraf/issues/3326): Fail metrics parsing on unescaped quotes.
- [#3473](https://github.com/influxdata/telegraf/pull/3473): Whitelist allowed char classes for graphite output.
- [#3488](https://github.com/influxdata/telegraf/pull/3488): Use hexadecimal ids and lowercase names in zipkin input.
- [#3263](https://github.com/influxdata/telegraf/issues/3263): Fix snmp-tools output parsing with Windows EOLs.
- [#3447](https://github.com/influxdata/telegraf/issues/3447): Add shadow-utils dependency to rpm package.
- [#3448](https://github.com/influxdata/telegraf/issues/3448): Use deb-systemd-invoke to restart service.
- [#3553](https://github.com/influxdata/telegraf/issues/3553): Fix kafka_consumer outside range of offsets error.
- [#3568](https://github.com/influxdata/telegraf/issues/3568): Fix separation of multiple prometheus_client outputs.
- [#3577](https://github.com/influxdata/telegraf/issues/3577): Don't add system input uptime_format as a counter.

## v1.4.5 [2017-12-01]

### Bugfixes

- [#3500](https://github.com/influxdata/telegraf/issues/3500): Fix global variable collection when using interval_slow option in mysql input.
- [#3486](https://github.com/influxdata/telegraf/issues/3486): Fix error getting net connections info in netstat input.
- [#3529](https://github.com/influxdata/telegraf/issues/3529): Fix HOST_MOUNT_PREFIX in docker with disk input.

## v1.4.4 [2017-11-08]

### Bugfixes

- [#3401](https://github.com/influxdata/telegraf/pull/3401): Use schema specified in mqtt_consumer input.
- [#3419](https://github.com/influxdata/telegraf/issues/3419): Redact datadog API key in log output.
- [#3311](https://github.com/influxdata/telegraf/issues/3311): Fix error getting pids in netstat input.
- [#3339](https://github.com/influxdata/telegraf/issues/3339): Support HOST_VAR envvar to locate /var in system input.
- [#3383](https://github.com/influxdata/telegraf/issues/3383): Use current time if docker container read time is zero value.

## v1.4.3 [2017-10-25]

### Bugfixes

- [#3327](https://github.com/influxdata/telegraf/issues/3327): Fix container name filters in docker input.
- [#3321](https://github.com/influxdata/telegraf/issues/3321): Fix snmpwalk address format in leofs input.
- [#3329](https://github.com/influxdata/telegraf/issues/3329): Fix case sensitivity issue in sqlserver query.
- [#3342](https://github.com/influxdata/telegraf/pull/3342): Fix CPU input plugin stuck after suspend on Linux.
- [#3013](https://github.com/influxdata/telegraf/issues/3013): Fix mongodb input panic when restarting mongodb.
- [#3224](https://github.com/influxdata/telegraf/pull/3224): Preserve url path prefix in influx output.
- [#3354](https://github.com/influxdata/telegraf/pull/3354): Fix TELEGRAF_OPTS expansion in systemd service unit.
- [#3357](https://github.com/influxdata/telegraf/issues/3357): Remove warning when JSON contains null value.
- [#3375](https://github.com/influxdata/telegraf/issues/3375): Fix ACL token usage in consul input plugin.
- [#3369](https://github.com/influxdata/telegraf/issues/3369): Fix unquoting error with Tomcat 6.
- [#3373](https://github.com/influxdata/telegraf/issues/3373): Fix syscall panic in diskio on some Linux systems.

## v1.4.2 [2017-10-10]

### Bugfixes

- [#3259](https://github.com/influxdata/telegraf/issues/3259): Fix error if int larger than 32-bit in /proc/vmstat.
- [#3265](https://github.com/influxdata/telegraf/issues/3265): Fix parsing of JSON with a UTF8 BOM in httpjson.
- [#2887](https://github.com/influxdata/telegraf/issues/2887): Allow JSON data format to contain zero metrics.
- [#3284](https://github.com/influxdata/telegraf/issues/3284): Fix format of connection_timeout in mqtt_consumer.
- [#3081](https://github.com/influxdata/telegraf/issues/3081): Fix case sensitivity error in sqlserver input.
- [#3297](https://github.com/influxdata/telegraf/issues/3297): Add support for proxy environment variables to http_response.
- [#1588](https://github.com/influxdata/telegraf/issues/1588): Add support for standard proxy env vars in outputs.
- [#3282](https://github.com/influxdata/telegraf/issues/3282): Fix panic in cpu input if number of cpus changes.
- [#2854](https://github.com/influxdata/telegraf/issues/2854): Use chunked transfer encoding in InfluxDB output.

## v1.4.1 [2017-09-26]

### Bugfixes

- [#3167](https://github.com/influxdata/telegraf/issues/3167): Fix MQTT input exits if Broker is not available on startup.
- [#3217](https://github.com/influxdata/telegraf/issues/3217): Fix optional field value conversions in fluentd input.
- [#3227](https://github.com/influxdata/telegraf/issues/3227): Whitelist allowed char classes for opentsdb output.
- [#3232](https://github.com/influxdata/telegraf/issues/3232): Fix counter and gauge metric types.
- [#3235](https://github.com/influxdata/telegraf/issues/3235): Fix skipped line with empty target in iptables.
- [#3175](https://github.com/influxdata/telegraf/issues/3175): Fix duplicate keys in perf counters sqlserver query.
- [#3230](https://github.com/influxdata/telegraf/issues/3230): Fix panic in statsd p100 calculation.
- [#3242](https://github.com/influxdata/telegraf/issues/3242): Fix arm64 packages contain 32-bit executable.

## v1.4.0.sfx0 [2017-09-08]

### Release Notes

- This update disables all string type metrics (emitted as events) by default.
  Please refer to the example config for information on enabling specific 
  string metrics / events.

## v1.4 [2017-09-05]

### Release Notes

- The `kafka_consumer` input has been updated to support Kafka 0.9 and
  above style consumer offset handling.  The previous version of this plugin
  supporting Kafka 0.8 and below is available as the `kafka_consumer_legacy`
  plugin.

- In the `aerospike` input the `node_name` field has been changed to be a tag
  for both the `aerospike_node` and `aerospike_namespace` measurements.

- The default prometheus_client port has been changed to 9273.

### New Plugins

- [fail2ban](./plugins/inputs/fail2ban/README.md) - Thanks to @grugrut
- [fluentd](./plugins/inputs/fluentd/README.md) - Thanks to @DanKans
- [histogram](./plugins/aggregators/histogram/README.md) - Thanks to @vlamug
- [minecraft](./plugins/inputs/minecraft/README.md) - Thanks to @adamperlin & @Ayrdrie
- [openldap](./plugins/inputs/openldap/README.md) - Thanks to @cobaugh
- [salesforce](./plugins/inputs/salesforce/README.md) - Thanks to @rody
- [tomcat](./plugins/inputs/tomcat/README.md) - Thanks to @mlindes
- [win_services](./plugins/inputs/win_services/README.md) - Thanks to @vlastahajek
- [zipkin](./plugins/inputs/zipkin/README.md) - Thanks to @adamperlin & @Ayrdrie

### Features

- [#2487](https://github.com/influxdata/telegraf/pull/2487): Add Kafka 0.9+ consumer support
- [#2773](https://github.com/influxdata/telegraf/pull/2773): Add support for self-signed certs to InfluxDB input plugin
- [#2293](https://github.com/influxdata/telegraf/pull/2293): Add TCP listener for statsd input
- [#2581](https://github.com/influxdata/telegraf/pull/2581): Add Docker container environment variables as tags. Only whitelisted
- [#2817](https://github.com/influxdata/telegraf/pull/2817): Add timeout option to IPMI sensor plugin
- [#2883](https://github.com/influxdata/telegraf/pull/2883): Add support for an optional SSL/TLS configuration to nginx input plugin
- [#2882](https://github.com/influxdata/telegraf/pull/2882): Add timezone support for logparser timestamps.
- [#2814](https://github.com/influxdata/telegraf/pull/2814): Add result_type field for http_response input.
- [#2734](https://github.com/influxdata/telegraf/pull/2734): Add include/exclude filters for docker containers.
- [#2602](https://github.com/influxdata/telegraf/pull/2602): Add secure connection support to graphite output.
- [#2908](https://github.com/influxdata/telegraf/pull/2908): Add min/max response time on linux/darwin to ping.
- [#2929](https://github.com/influxdata/telegraf/pull/2929): Add HTTP Proxy support to influxdb output.
- [#2933](https://github.com/influxdata/telegraf/pull/2933): Add standard SSL options to mysql input.
- [#2875](https://github.com/influxdata/telegraf/pull/2875): Add input plugin for fail2ban.
- [#2924](https://github.com/influxdata/telegraf/pull/2924): Support HOST_PROC in processes and linux_sysctl_fs inputs.
- [#2960](https://github.com/influxdata/telegraf/pull/2960): Add Minecraft input plugin.
- [#2963](https://github.com/influxdata/telegraf/pull/2963): Add support for RethinkDB 1.0 handshake protocol.
- [#2943](https://github.com/influxdata/telegraf/pull/2943): Add optional usage_active and time_active CPU metrics.
- [#2973](https://github.com/influxdata/telegraf/pull/2973): Change default prometheus_client port.
- [#2661](https://github.com/influxdata/telegraf/pull/2661): Add fluentd input plugin.
- [#2990](https://github.com/influxdata/telegraf/pull/2990): Add result_type field to net_response input plugin.
- [#2571](https://github.com/influxdata/telegraf/pull/2571): Add read timeout to socket_listener
- [#2612](https://github.com/influxdata/telegraf/pull/2612): Add input plugin for OpenLDAP.
- [#3042](https://github.com/influxdata/telegraf/pull/3042): Add network option to dns_query.
- [#3054](https://github.com/influxdata/telegraf/pull/3054): Add redis_version field to redis input.
- [#3063](https://github.com/influxdata/telegraf/pull/3063): Add tls options to docker input.
- [#2387](https://github.com/influxdata/telegraf/pull/2387): Add histogram aggregator plugin.
- [#3080](https://github.com/influxdata/telegraf/pull/3080): Add zipkin input plugin.
- [#3023](https://github.com/influxdata/telegraf/pull/3023): Add Windows Services input plugin.
- [#3098](https://github.com/influxdata/telegraf/pull/3098): Add path tag to logparser containing path of logfile.
- [#3075](https://github.com/influxdata/telegraf/pull/3075): Add salesforce input plugin.
- [#3097](https://github.com/influxdata/telegraf/pull/3097): Add option to run varnish under sudo.
- [#3119](https://github.com/influxdata/telegraf/pull/3119): Add weighted_io_time to diskio input.
- [#2978](https://github.com/influxdata/telegraf/pull/2978): Add gzip content-encoding support to influxdb output.
- [#3127](https://github.com/influxdata/telegraf/pull/3127): Allow using system plugin in Windows.
- [#3112](https://github.com/influxdata/telegraf/pull/3112): Add tomcat input plugin.
- [#3182](https://github.com/influxdata/telegraf/pull/3182): HTTP headers can be added to InfluxDB output.

### Bugfixes

- [#2607](https://github.com/influxdata/telegraf/issues/2607): Improve logging of errors in Cassandra input.
- [#2819](https://github.com/influxdata/telegraf/pull/2819): [enh] set db_version at 0 if query version fails
- [#2749](https://github.com/influxdata/telegraf/pull/2749): Fixed sqlserver input to work with case sensitive server collation.
- [#2716](https://github.com/influxdata/telegraf/pull/2716): Systemd does not see all shutdowns as failures
- [#2782](https://github.com/influxdata/telegraf/pull/2782): Reuse transports in input plugins
- [#2815](https://github.com/influxdata/telegraf/issues/2815): Inputs processes fails with "no such process".
- [#1137](https://github.com/influxdata/telegraf/issues/1137): Fix multiple plugin loading in win_perf_counters.
- [#2855](https://github.com/influxdata/telegraf/pull/2855):  MySQL input: log and continue on field parse error.
- [#2885](https://github.com/influxdata/telegraf/pull/2885): Fix timeout option in Windows ping input sample configuration.
- [#2911](https://github.com/influxdata/telegraf/issues/2911): Fix Kinesis output plugin in govcloud.
- [#2917](https://github.com/influxdata/telegraf/issues/2917): Fix Aerospike input adds all nodes to a single series.
- [#2452](https://github.com/influxdata/telegraf/pull/2452): Improve Prometheus Client output documentation.
- [#2984](https://github.com/influxdata/telegraf/pull/2984): Display error message if prometheus output fails to listen.
- [#2997](https://github.com/influxdata/telegraf/issues/2997): Fix elasticsearch output content type detection warning.
- [#2914](https://github.com/influxdata/telegraf/issues/2914): Prevent possible deadlock when using aggregators.
- [#2860](https://github.com/influxdata/telegraf/issues/2860): Fix combined tagdrop/tagpass filtering.
- [#3036](https://github.com/influxdata/telegraf/pull/3036): Fix filtering when both pass and drop match an item.
- [#2964](https://github.com/influxdata/telegraf/issues/2964): Only report cpu usage for online cpus in docker input.
- [#3050](https://github.com/influxdata/telegraf/pull/3050): Start first aggregator period at startup time.
- [#2906](https://github.com/influxdata/telegraf/issues/2906): Fix panic in logparser if file cannot be opened.
- [#2886](https://github.com/influxdata/telegraf/issues/2886): Default to localhost if zookeeper has no servers set.
- [#2457](https://github.com/influxdata/telegraf/issues/2457): Fix docker memory and cpu reporting in Windows.
- [#3058](https://github.com/influxdata/telegraf/issues/3058): Allow iptable entries with trailing text.
- [#1680](https://github.com/influxdata/telegraf/issues/1680): Sanitize password from couchbase metric.
- [#3104](https://github.com/influxdata/telegraf/issues/3104): Converge to typed value in prometheus output.
- [#2899](https://github.com/influxdata/telegraf/issues/2899): Skip compilcation of logparser and tail on solaris.
- [#2951](https://github.com/influxdata/telegraf/issues/2951): Discard logging from tail library.
- [#3126](https://github.com/influxdata/telegraf/pull/3126): Remove log message on ping timeout.
- [#3144](https://github.com/influxdata/telegraf/issues/3144): Don't retry points beyond retention policy.
- [#3015](https://github.com/influxdata/telegraf/issues/3015): Don't start Telegraf on install in Amazon Linux.
- [#3153](https://github.com/influxdata/telegraf/issues/3053): Enable hddtemp input on all platforms.
- [#3142](https://github.com/influxdata/telegraf/issues/3142): Escape backslash within string fields.
- [#3162](https://github.com/influxdata/telegraf/issues/3162): Fix parsing of SHM remotes in ntpq input
- [#3149](https://github.com/influxdata/telegraf/issues/3149): Don't fail parsing zpool stats if pool health is UNAVAIL on FreeBSD.
- [#2672](https://github.com/influxdata/telegraf/issues/2672): Fix NSQ input plugin when used with version 1.0.0-compat.
- [#2523](https://github.com/influxdata/telegraf/issues/2523): Added CloudWatch metric constraint validation.
- [#3179](https://github.com/influxdata/telegraf/issues/3179): Skip non-numerical values in graphite format.
- [#3187](https://github.com/influxdata/telegraf/issues/3187): Fix panic when handling string fields with escapes.

## v1.3.5 [2017-07-26]

### Bugfixes

- [#3049](https://github.com/influxdata/telegraf/issues/3049): Fix prometheus output cannot be reloaded.
- [#3037](https://github.com/influxdata/telegraf/issues/3037): Fix filestat reporting exists when cannot list directory.
- [#2386](https://github.com/influxdata/telegraf/issues/2386): Fix ntpq parse issue when using dns_lookup.
- [#2554](https://github.com/influxdata/telegraf/issues/2554): Fix panic when agent.interval = "0s".

## v1.3.4 [2017-07-12]

### Bugfixes

- [#3001](https://github.com/influxdata/telegraf/issues/3001): Fix handling of escape characters within fields.
- [#2988](https://github.com/influxdata/telegraf/issues/2988): Fix chrony plugin does not track system time offset.
- [#3004](https://github.com/influxdata/telegraf/issues/3004): Do not allow metrics with trailing slashes.
- [#3011](https://github.com/influxdata/telegraf/issues/3011): Prevent Write from being called concurrently.

## v1.3.3 [2017-06-28]

### Bugfixes

- [#2915](https://github.com/influxdata/telegraf/issues/2915): Allow dos line endings in tail and logparser.
- [#2937](https://github.com/influxdata/telegraf/issues/2937): Remove label value sanitization in prometheus output.
- [#2948](https://github.com/influxdata/telegraf/issues/2948): Fix bug parsing default timestamps with modified precision.
- [#2954](https://github.com/influxdata/telegraf/issues/2954): Fix panic in elasticsearch input if cannot determine master.

## v1.3.2 [2017-06-14]

### Bugfixes

- [#2862](https://github.com/influxdata/telegraf/issues/2862): Fix InfluxDB UDP metric splitting.
- [#2888](https://github.com/influxdata/telegraf/issues/2888): Fix mongodb/leofs urls without scheme.
- [#2822](https://github.com/influxdata/telegraf/issues/2822): Fix inconsistent label dimensions in prometheus output.

## v1.3.1 [2017-05-31]

### Bugfixes

- [#2749](https://github.com/influxdata/telegraf/pull/2749): Fixed sqlserver input to work with case sensitive server collation.
- [#2782](https://github.com/influxdata/telegraf/pull/2782): Reuse transports in input plugins
- [#2815](https://github.com/influxdata/telegraf/issues/2815): Inputs processes fails with "no such process".
- [#2851](https://github.com/influxdata/telegraf/pull/2851): Fix InfluxDB output database quoting.
- [#2856](https://github.com/influxdata/telegraf/issues/2856): Fix net input on older Linux kernels.
- [#2848](https://github.com/influxdata/telegraf/pull/2848): Fix panic in mongo input.
- [#2869](https://github.com/influxdata/telegraf/pull/2869): Fix length calculation of split metric buffer.

## v1.3 [2017-05-15]

### Release Notes

- Users of the windows `ping` plugin will need to drop or migrate their
measurements in order to continue using the plugin. The reason for this is that
the windows plugin was outputting a different type than the linux plugin. This
made it impossible to use the `ping` plugin for both windows and linux
machines.

- Ceph: the `ceph_pgmap_state` metric content has been modified to use a unique field `count`, with each state expressed as a `state` tag.

Telegraf < 1.3:

```
# field_name             value
active+clean             123
active+clean+scrubbing   3
```

Telegraf >= 1.3:

```
# field_name    value       tag
count           123         state=active+clean
count           3           state=active+clean+scrubbing
```

- The [Riemann output plugin](./plugins/outputs/riemann) has been rewritten
and the previous riemann plugin is _incompatible_ with the new one. The reasons
for this are outlined in issue [#1878](https://github.com/influxdata/telegraf/issues/1878).
The previous riemann output will still be available using
`outputs.riemann_legacy` if needed, but that will eventually be deprecated.
It is highly recommended that all users migrate to the new riemann output plugin.

- Generic [socket_listener](./plugins/inputs/socket_listener) and
[socket_writer](./plugins/outputs/socket_writer) plugins have been implemented
for receiving and sending UDP, TCP, unix, & unix-datagram data. These plugins
will replace udp_listener and tcp_listener, which are still available but will
be deprecated eventually.

### Features

- [#2721](https://github.com/influxdata/telegraf/pull/2721): Added SASL options for kafka output plugin.
- [#2723](https://github.com/influxdata/telegraf/pull/2723): Added SSL configuration for input haproxy.
- [#2494](https://github.com/influxdata/telegraf/pull/2494): Add interrupts input plugin.
- [#2094](https://github.com/influxdata/telegraf/pull/2094): Add generic socket listener & writer.
- [#2204](https://github.com/influxdata/telegraf/pull/2204): Extend http_response to support searching for a substring in response. Return 1 if found, else 0.
- [#2137](https://github.com/influxdata/telegraf/pull/2137): Added userstats to mysql input plugin.
- [#2179](https://github.com/influxdata/telegraf/pull/2179): Added more InnoDB metric to MySQL plugin.
- [#2229](https://github.com/influxdata/telegraf/pull/2229): `ceph_pgmap_state` metric now uses a single field `count`, with PG state published as `state` tag.
- [#2251](https://github.com/influxdata/telegraf/pull/2251): InfluxDB output: use own client for improved through-put and less allocations.
- [#2330](https://github.com/influxdata/telegraf/pull/2330): Keep -config-directory when running as Windows service.
- [#1900](https://github.com/influxdata/telegraf/pull/1900): Riemann plugin rewrite.
- [#1453](https://github.com/influxdata/telegraf/pull/1453): diskio: add support for name templates and udev tags.
- [#2277](https://github.com/influxdata/telegraf/pull/2277): add integer metrics for Consul check health state.
- [#2201](https://github.com/influxdata/telegraf/pull/2201): Add lock option to the IPtables input plugin.
- [#2244](https://github.com/influxdata/telegraf/pull/2244): Support ipmi_sensor plugin querying local ipmi sensors.
- [#2339](https://github.com/influxdata/telegraf/pull/2339): Increment gather_errors for all errors emitted by inputs.
- [#2071](https://github.com/influxdata/telegraf/issues/2071): Use official docker SDK.
- [#1678](https://github.com/influxdata/telegraf/pull/1678): Add AMQP consumer input plugin
- [#2512](https://github.com/influxdata/telegraf/pull/2512): Added pprof tool.
- [#2501](https://github.com/influxdata/telegraf/pull/2501): Support DEAD(X) state in system input plugin.
- [#2522](https://github.com/influxdata/telegraf/pull/2522): Add support for mongodb client certificates.
- [#1948](https://github.com/influxdata/telegraf/pull/1948): Support adding SNMP table indexes as tags.
- [#2332](https://github.com/influxdata/telegraf/pull/2332): Add Elasticsearch 5.x output
- [#2587](https://github.com/influxdata/telegraf/pull/2587): Add json timestamp units configurability
- [#2597](https://github.com/influxdata/telegraf/issues/2597): Add support for Linux sysctl-fs metrics.
- [#2425](https://github.com/influxdata/telegraf/pull/2425): Support to include/exclude docker container labels as tags
- [#1667](https://github.com/influxdata/telegraf/pull/1667): dmcache input plugin
- [#2637](https://github.com/influxdata/telegraf/issues/2637): Add support for precision in http_listener
- [#2636](https://github.com/influxdata/telegraf/pull/2636): Add `message_len_max` option to `kafka_consumer` input
- [#1100](https://github.com/influxdata/telegraf/issues/1100): Add collectd parser
- [#1820](https://github.com/influxdata/telegraf/issues/1820): easier plugin testing without outputs
- [#2493](https://github.com/influxdata/telegraf/pull/2493): Check signature in the GitHub webhook plugin
- [#2038](https://github.com/influxdata/telegraf/issues/2038): Add papertrail support to webhooks
- [#2253](https://github.com/influxdata/telegraf/pull/2253): Change jolokia plugin to use bulk requests.
- [#2575](https://github.com/influxdata/telegraf/issues/2575) Add diskio input for Darwin
- [#2705](https://github.com/influxdata/telegraf/pull/2705): Kinesis output: add use_random_partitionkey option
- [#2635](https://github.com/influxdata/telegraf/issues/2635): add tcp keep-alive to socket_listener & socket_writer
- [#2031](https://github.com/influxdata/telegraf/pull/2031): Add Kapacitor input plugin
- [#2732](https://github.com/influxdata/telegraf/pull/2732): Use go 1.8.1
- [#2712](https://github.com/influxdata/telegraf/issues/2712): Documentation for rabbitmq input plugin
- [#2141](https://github.com/influxdata/telegraf/pull/2141): Logparser handles newly-created files.

### Bugfixes

- [#2633](https://github.com/influxdata/telegraf/pull/2633): ipmi_sensor: allow @ symbol in password
- [#2077](https://github.com/influxdata/telegraf/issues/2077): SQL Server Input - Arithmetic overflow error converting numeric to data type int.
- [#2262](https://github.com/influxdata/telegraf/issues/2262): Flush jitter can inhibit metric collection.
- [#2318](https://github.com/influxdata/telegraf/issues/2318): haproxy input - Add missing fields.
- [#2287](https://github.com/influxdata/telegraf/issues/2287): Kubernetes input: Handle null startTime for stopped pods.
- [#2356](https://github.com/influxdata/telegraf/issues/2356): cpu input panic when /proc/stat is empty.
- [#2341](https://github.com/influxdata/telegraf/issues/2341): telegraf swallowing panics in --test mode.
- [#2358](https://github.com/influxdata/telegraf/pull/2358): Create pidfile with 644 permissions & defer file deletion.
- [#2360](https://github.com/influxdata/telegraf/pull/2360): Fixed install/remove of telegraf on non-systemd Debian/Ubuntu systems
- [#2282](https://github.com/influxdata/telegraf/issues/2282): Reloading telegraf freezes prometheus output.
- [#2390](https://github.com/influxdata/telegraf/issues/2390): Empty tag value causes error on InfluxDB output.
- [#2380](https://github.com/influxdata/telegraf/issues/2380): buffer_size field value is negative number from "internal" plugin.
- [#2414](https://github.com/influxdata/telegraf/issues/2414): Missing error handling in the MySQL plugin leads to segmentation violation.
- [#2462](https://github.com/influxdata/telegraf/pull/2462): Fix type conflict in windows ping plugin.
- [#2178](https://github.com/influxdata/telegraf/issues/2178): logparser: regexp with lookahead.
- [#2466](https://github.com/influxdata/telegraf/issues/2466): Telegraf can crash in LoadDirectory on 0600 files.
- [#2215](https://github.com/influxdata/telegraf/issues/2215): Iptables input: document better that rules without a comment are ignored.
- [#2483](https://github.com/influxdata/telegraf/pull/2483): Fix win_perf_counters capping values at 100.
- [#2498](https://github.com/influxdata/telegraf/pull/2498): Exporting Ipmi.Path to be set by config.
- [#2500](https://github.com/influxdata/telegraf/pull/2500): Remove warning if parse empty content
- [#2520](https://github.com/influxdata/telegraf/pull/2520): Update default value for Cloudwatch rate limit
- [#2513](https://github.com/influxdata/telegraf/issues/2513): create /etc/telegraf/telegraf.d directory in tarball.
- [#2541](https://github.com/influxdata/telegraf/issues/2541): Return error on unsupported serializer data format.
- [#1827](https://github.com/influxdata/telegraf/issues/1827): Fix Windows Performance Counters multi instance identifier
- [#2576](https://github.com/influxdata/telegraf/pull/2576): Add write timeout to Riemann output
- [#2596](https://github.com/influxdata/telegraf/pull/2596): fix timestamp parsing on prometheus plugin
- [#2610](https://github.com/influxdata/telegraf/pull/2610): Fix deadlock when output cannot write
- [#2410](https://github.com/influxdata/telegraf/issues/2410): Fix connection leak in postgresql.
- [#2628](https://github.com/influxdata/telegraf/issues/2628): Set default measurement name for snmp input.
- [#2649](https://github.com/influxdata/telegraf/pull/2649): Improve performance of diskio with many disks
- [#2671](https://github.com/influxdata/telegraf/issues/2671): The internal input plugin uses the wrong units for `heap_objects`
- [#2684](https://github.com/influxdata/telegraf/pull/2684): Fix ipmi_sensor config is shared between all plugin instances
- [#2450](https://github.com/influxdata/telegraf/issues/2450): Network statistics not collected when system has alias interfaces
- [#1911](https://github.com/influxdata/telegraf/issues/1911): Sysstat plugin needs LANG=C or similar locale
- [#2528](https://github.com/influxdata/telegraf/issues/2528): File output closes standard streams on reload.
- [#2603](https://github.com/influxdata/telegraf/issues/2603): AMQP output disconnect blocks all outputs
- [#2706](https://github.com/influxdata/telegraf/issues/2706): Improve documentation for redis input plugin

## v1.2.1 [2017-02-01]

### Bugfixes

- [#2317](https://github.com/influxdata/telegraf/issues/2317): Fix segfault on nil metrics with influxdb output.
- [#2324](https://github.com/influxdata/telegraf/issues/2324): Fix negative number handling.

### Features

- [#2348](https://github.com/influxdata/telegraf/pull/2348): Go version 1.7.4 -> 1.7.5

## v1.2 [2017-01-00]

### Release Notes

- The StatsD plugin will now default all "delete_" config options to "true". This
will change te default behavior for users who were not specifying these parameters
in their config file.

- The StatsD plugin will also no longer save it's state on a service reload.
Essentially we have reverted PR [#887](https://github.com/influxdata/telegraf/pull/887).
The reason for this is that saving the state in a global variable is not
thread-safe (see [#1975](https://github.com/influxdata/telegraf/issues/1975) & [#2102](https://github.com/influxdata/telegraf/issues/2102)),
and this creates issues if users want to define multiple instances
of the statsd plugin. Saving state on reload may be considered in the future,
but this would need to be implemented at a higher level and applied to all
plugins, not just statsd.

### Features

- [#2123](https://github.com/influxdata/telegraf/pull/2123): Fix improper calculation of CPU percentages
- [#1564](https://github.com/influxdata/telegraf/issues/1564): Use RFC3339 timestamps in log output.
- [#1997](https://github.com/influxdata/telegraf/issues/1997): Non-default HTTP timeouts for RabbitMQ plugin.
- [#2074](https://github.com/influxdata/telegraf/pull/2074): "discard" output plugin added, primarily for testing purposes.
- [#1965](https://github.com/influxdata/telegraf/pull/1965): The JSON parser can now parse an array of objects using the same configuration.
- [#1807](https://github.com/influxdata/telegraf/pull/1807): Option to use device name rather than path for reporting disk stats.
- [#1348](https://github.com/influxdata/telegraf/issues/1348): Telegraf "internal" plugin for collecting stats on itself.
- [#2127](https://github.com/influxdata/telegraf/pull/2127): Update Go version to 1.7.4.
- [#2126](https://github.com/influxdata/telegraf/pull/2126): Support a metric.Split function.
- [#2026](https://github.com/influxdata/telegraf/pull/2065): elasticsearch "shield" (basic auth) support doc.
- [#1885](https://github.com/influxdata/telegraf/pull/1885): Fix over-querying of cloudwatch metrics
- [#1913](https://github.com/influxdata/telegraf/pull/1913): OpenTSDB basic auth support.
- [#1908](https://github.com/influxdata/telegraf/pull/1908): RabbitMQ Connection metrics.
- [#1937](https://github.com/influxdata/telegraf/pull/1937): HAProxy session limit metric.
- [#2068](https://github.com/influxdata/telegraf/issues/2068): Accept strings for StatsD sets.
- [#1893](https://github.com/influxdata/telegraf/issues/1893): Change StatsD default "reset" behavior.
- [#2079](https://github.com/influxdata/telegraf/pull/2079): Enable setting ClientID in MQTT output.
- [#2001](https://github.com/influxdata/telegraf/pull/2001): MongoDB input plugin: Improve state data.
- [#2078](https://github.com/influxdata/telegraf/pull/2078): Ping input: add standard deviation field.
- [#2121](https://github.com/influxdata/telegraf/pull/2121): Add GC pause metric to InfluxDB input plugin.
- [#2006](https://github.com/influxdata/telegraf/pull/2006): Added response_timeout property to prometheus input plugin.
- [#1763](https://github.com/influxdata/telegraf/issues/1763): Pulling github.com/lxn/win's pdh wrapper into telegraf.
- [#1898](https://github.com/influxdata/telegraf/issues/1898): Support negative statsd counters.
- [#1921](https://github.com/influxdata/telegraf/issues/1921): Elasticsearch cluster stats support.
- [#1942](https://github.com/influxdata/telegraf/pull/1942): Change Amazon Kinesis output plugin to use the built-in serializer plugins.
- [#1980](https://github.com/influxdata/telegraf/issues/1980): Hide username/password from elasticsearch error log messages.
- [#2097](https://github.com/influxdata/telegraf/issues/2097): Configurable HTTP timeouts in Jolokia plugin
- [#2255](https://github.com/influxdata/telegraf/pull/2255): Allow changing jolokia attribute delimiter

### Bugfixes

- [#2049](https://github.com/influxdata/telegraf/pull/2049): Fix the Value data format not trimming null characters from input.
- [#1949](https://github.com/influxdata/telegraf/issues/1949): Fix windows `net` plugin.
- [#1775](https://github.com/influxdata/telegraf/issues/1775): Cache & expire metrics for delivery to prometheus
- [#1775](https://github.com/influxdata/telegraf/issues/1775): Cache & expire metrics for delivery to prometheus.
- [#2146](https://github.com/influxdata/telegraf/issues/2146): Fix potential panic in aggregator plugin metric maker.
- [#1843](https://github.com/influxdata/telegraf/pull/1843) & [#1668](https://github.com/influxdata/telegraf/issues/1668): Add optional ability to define PID as a tag.
- [#1730](https://github.com/influxdata/telegraf/issues/1730) & [#2261](https://github.com/influxdata/telegraf/pull/2261): Fix win_perf_counters not gathering non-English counters.
- [#2061](https://github.com/influxdata/telegraf/issues/2061): Fix panic when file stat info cannot be collected due to permissions or other issue(s).
- [#2045](https://github.com/influxdata/telegraf/issues/2045): Graylog output should set short_message field.
- [#1904](https://github.com/influxdata/telegraf/issues/1904): Hddtemp always put the value in the field temperature.
- [#1693](https://github.com/influxdata/telegraf/issues/1693): Properly collect nested jolokia struct data.
- [#1917](https://github.com/influxdata/telegraf/pull/1917): fix puppetagent inputs plugin to support string for config variable.
- [#1987](https://github.com/influxdata/telegraf/issues/1987): fix docker input plugin tags when registry has port.
- [#2089](https://github.com/influxdata/telegraf/issues/2089): Fix tail input when reading from a pipe.
- [#1449](https://github.com/influxdata/telegraf/issues/1449): MongoDB plugin always shows 0 replication lag.
- [#1825](https://github.com/influxdata/telegraf/issues/1825): Consul plugin: add check_id as a tag in metrics to avoid overwrites.
- [#1973](https://github.com/influxdata/telegraf/issues/1973): Partial fix: logparser CLF pattern with IPv6 addresses.
- [#1975](https://github.com/influxdata/telegraf/issues/1975) & [#2102](https://github.com/influxdata/telegraf/issues/2102): Fix thread-safety when using multiple instances of the statsd input plugin.
- [#2027](https://github.com/influxdata/telegraf/issues/2027): docker input: interface conversion panic fix.
- [#1814](https://github.com/influxdata/telegraf/issues/1814): snmp: ensure proper context is present on error messages.
- [#2299](https://github.com/influxdata/telegraf/issues/2299): opentsdb: add tcp:// prefix if no scheme provided.
- [#2297](https://github.com/influxdata/telegraf/issues/2297): influx parser: parse line-protocol without newlines.
- [#2245](https://github.com/influxdata/telegraf/issues/2245): influxdb output: fix field type conflict blocking output buffer.

## v1.1.2 [2016-12-12]

### Bugfixes

- [#2007](https://github.com/influxdata/telegraf/issues/2007): Make snmptranslate not required when using numeric OID.
- [#2104](https://github.com/influxdata/telegraf/issues/2104): Add a global snmp translation cache.

## v1.1.1 [2016-11-14]

### Bugfixes

- [#2023](https://github.com/influxdata/telegraf/issues/2023): Fix issue parsing toml durations with single quotes.

## v1.1.0 [2016-11-07]

### Release Notes

- Telegraf now supports two new types of plugins: processors & aggregators.

- On systemd Telegraf will no longer redirect it's stdout to /var/log/telegraf/telegraf.log.
On most systems, the logs will be directed to the systemd journal and can be
accessed by `journalctl -u telegraf.service`. Consult the systemd journal
documentation for configuring journald. There is also a [`logfile` config option](https://github.com/influxdata/telegraf/blob/master/etc/telegraf.conf#L70)
available in 1.1, which will allow users to easily configure telegraf to
continue sending logs to /var/log/telegraf/telegraf.log.

### Features

- [#1726](https://github.com/influxdata/telegraf/issues/1726): Processor & Aggregator plugin support.
- [#1861](https://github.com/influxdata/telegraf/pull/1861): adding the tags in the graylog output plugin
- [#1732](https://github.com/influxdata/telegraf/pull/1732): Telegraf systemd service, log to journal.
- [#1782](https://github.com/influxdata/telegraf/pull/1782): Allow numeric and non-string values for tag_keys.
- [#1694](https://github.com/influxdata/telegraf/pull/1694): Adding Gauge and Counter metric types.
- [#1606](https://github.com/influxdata/telegraf/pull/1606): Remove carraige returns from exec plugin output on Windows
- [#1674](https://github.com/influxdata/telegraf/issues/1674): elasticsearch input: configurable timeout.
- [#1607](https://github.com/influxdata/telegraf/pull/1607): Massage metric names in Instrumental output plugin
- [#1572](https://github.com/influxdata/telegraf/pull/1572): mesos improvements.
- [#1513](https://github.com/influxdata/telegraf/issues/1513): Add Ceph Cluster Performance Statistics
- [#1650](https://github.com/influxdata/telegraf/issues/1650): Ability to configure response_timeout in httpjson input.
- [#1685](https://github.com/influxdata/telegraf/issues/1685): Add additional redis metrics.
- [#1539](https://github.com/influxdata/telegraf/pull/1539): Added capability to send metrics through Http API for OpenTSDB.
- [#1471](https://github.com/influxdata/telegraf/pull/1471): iptables input plugin.
- [#1542](https://github.com/influxdata/telegraf/pull/1542): Add filestack webhook plugin.
- [#1599](https://github.com/influxdata/telegraf/pull/1599): Add server hostname for each docker measurements.
- [#1697](https://github.com/influxdata/telegraf/pull/1697): Add NATS output plugin.
- [#1407](https://github.com/influxdata/telegraf/pull/1407) & [#1915](https://github.com/influxdata/telegraf/pull/1915): HTTP service listener input plugin.
- [#1699](https://github.com/influxdata/telegraf/pull/1699): Add database blacklist option for Postgresql
- [#1791](https://github.com/influxdata/telegraf/pull/1791): Add Docker container state metrics to Docker input plugin output
- [#1755](https://github.com/influxdata/telegraf/issues/1755): Add support to SNMP for IP & MAC address conversion.
- [#1729](https://github.com/influxdata/telegraf/issues/1729): Add support to SNMP for OID index suffixes.
- [#1813](https://github.com/influxdata/telegraf/pull/1813): Change default arguments for SNMP plugin.
- [#1686](https://github.com/influxdata/telegraf/pull/1686): Mesos input plugin: very high-cardinality mesos-task metrics removed.
- [#1838](https://github.com/influxdata/telegraf/pull/1838): Logging overhaul to centralize the logger & log levels, & provide a logfile config option.
- [#1700](https://github.com/influxdata/telegraf/pull/1700): HAProxy plugin socket glob matching.
- [#1847](https://github.com/influxdata/telegraf/pull/1847): Add Kubernetes plugin for retrieving pod metrics.

### Bugfixes

- [#1955](https://github.com/influxdata/telegraf/issues/1955): Fix NATS plug-ins reconnection logic.
- [#1936](https://github.com/influxdata/telegraf/issues/1936): Set required default values in udp_listener & tcp_listener.
- [#1926](https://github.com/influxdata/telegraf/issues/1926): Fix toml unmarshal panic in Duration objects.
- [#1746](https://github.com/influxdata/telegraf/issues/1746): Fix handling of non-string values for JSON keys listed in tag_keys.
- [#1628](https://github.com/influxdata/telegraf/issues/1628): Fix mongodb input panic on version 2.2.
- [#1733](https://github.com/influxdata/telegraf/issues/1733): Fix statsd scientific notation parsing
- [#1716](https://github.com/influxdata/telegraf/issues/1716): Sensors plugin strconv.ParseFloat: parsing "": invalid syntax
- [#1530](https://github.com/influxdata/telegraf/issues/1530): Fix prometheus_client reload panic
- [#1764](https://github.com/influxdata/telegraf/issues/1764): Fix kafka consumer panic when nil error is returned down errs channel.
- [#1768](https://github.com/influxdata/telegraf/pull/1768): Speed up statsd parsing.
- [#1751](https://github.com/influxdata/telegraf/issues/1751): Fix powerdns integer parse error handling.
- [#1752](https://github.com/influxdata/telegraf/issues/1752): Fix varnish plugin defaults not being used.
- [#1517](https://github.com/influxdata/telegraf/issues/1517): Fix windows glob paths.
- [#1137](https://github.com/influxdata/telegraf/issues/1137): Fix issue loading config directory on windows.
- [#1772](https://github.com/influxdata/telegraf/pull/1772): Windows remote management interactive service fix.
- [#1702](https://github.com/influxdata/telegraf/issues/1702): sqlserver, fix issue when case sensitive collation is activated.
- [#1823](https://github.com/influxdata/telegraf/issues/1823): Fix huge allocations in http_listener when dealing with huge payloads.
- [#1833](https://github.com/influxdata/telegraf/issues/1833): Fix translating SNMP fields not in MIB.
- [#1835](https://github.com/influxdata/telegraf/issues/1835): Fix SNMP emitting empty fields.
- [#1854](https://github.com/influxdata/telegraf/pull/1853): SQL Server waitstats truncation bug.
- [#1810](https://github.com/influxdata/telegraf/issues/1810): Fix logparser common log format: numbers in ident.
- [#1793](https://github.com/influxdata/telegraf/pull/1793): Fix JSON Serialization in OpenTSDB output.
- [#1731](https://github.com/influxdata/telegraf/issues/1731): Fix Graphite template ordering, use most specific.
- [#1836](https://github.com/influxdata/telegraf/pull/1836): Fix snmp table field initialization for non-automatic table.
- [#1724](https://github.com/influxdata/telegraf/issues/1724): cgroups path being parsed as metric.
- [#1886](https://github.com/influxdata/telegraf/issues/1886): Fix phpfpm fcgi client panic when URL does not exist.
- [#1344](https://github.com/influxdata/telegraf/issues/1344): Fix config file parse error logging.
- [#1771](https://github.com/influxdata/telegraf/issues/1771): Delete nil fields in the metric maker.
- [#870](https://github.com/influxdata/telegraf/issues/870): Fix MySQL special characters in DSN parsing.
- [#1742](https://github.com/influxdata/telegraf/issues/1742): Ping input odd timeout behavior.
- [#1950](https://github.com/influxdata/telegraf/pull/1950): Switch to github.com/kballard/go-shellquote.

## v1.0.1 [2016-09-26]

### Bugfixes

- [#1775](https://github.com/influxdata/telegraf/issues/1775): Prometheus output: Fix bug with multi-batch writes.
- [#1738](https://github.com/influxdata/telegraf/issues/1738): Fix unmarshal of influxdb metrics with null tags.
- [#1773](https://github.com/influxdata/telegraf/issues/1773): Add configurable timeout to influxdb input plugin.
- [#1785](https://github.com/influxdata/telegraf/pull/1785): Fix statsd no default value panic.

## v1.0 [2016-09-08]

### Release Notes

**Breaking Change** The SNMP plugin is being deprecated in it's current form.
There is a [new SNMP plugin](https://github.com/influxdata/telegraf/tree/master/plugins/inputs/snmp)
which fixes many of the issues and confusions
of its predecessor. For users wanting to continue to use the deprecated SNMP
plugin, you will need to change your config file from `[[inputs.snmp]]` to
`[[inputs.snmp_legacy]]`. The configuration of the new SNMP plugin is _not_
backwards-compatible.

**Breaking Change**: Aerospike main server node measurements have been renamed
aerospike_node. Aerospike namespace measurements have been renamed to
aerospike_namespace. They will also now be tagged with the node_name
that they correspond to. This has been done to differentiate measurements
that pertain to node vs. namespace statistics.

**Breaking Change**: users of github_webhooks must change to the new
`[[inputs.webhooks]]` plugin.

This means that the default github_webhooks config:

```
# A Github Webhook Event collector
[[inputs.github_webhooks]]
  ## Address and port to host Webhook listener on
  service_address = ":1618"
```

should now look like:

```
# A Webhooks Event collector
[[inputs.webhooks]]
  ## Address and port to host Webhook listener on
  service_address = ":1618"

  [inputs.webhooks.github]
    path = "/"
```

- Telegraf now supports being installed as an official windows service,
which can be installed via
`> C:\Program Files\Telegraf\telegraf.exe --service install`

- `flush_jitter` behavior has been changed. The random jitter will now be
evaluated at every flush interval, rather than once at startup. This makes it
consistent with the behavior of `collection_jitter`.

- postgresql plugins now handle oid and name typed columns seamlessly, previously they were ignored/skipped.

### Features

- [#1617](https://github.com/influxdata/telegraf/pull/1617): postgresql_extensible now handles name and oid types correctly.
- [#1413](https://github.com/influxdata/telegraf/issues/1413): Separate container_version from container_image tag.
- [#1525](https://github.com/influxdata/telegraf/pull/1525): Support setting per-device and total metrics for Docker network and blockio.
- [#1466](https://github.com/influxdata/telegraf/pull/1466): MongoDB input plugin: adding per DB stats from db.stats()
- [#1503](https://github.com/influxdata/telegraf/pull/1503): Add tls support for certs to RabbitMQ input plugin
- [#1289](https://github.com/influxdata/telegraf/pull/1289): webhooks input plugin. Thanks @francois2metz and @cduez!
- [#1247](https://github.com/influxdata/telegraf/pull/1247): rollbar webhook plugin.
- [#1408](https://github.com/influxdata/telegraf/pull/1408): mandrill webhook plugin.
- [#1402](https://github.com/influxdata/telegraf/pull/1402): docker-machine/boot2docker no longer required for unit tests.
- [#1350](https://github.com/influxdata/telegraf/pull/1350): cgroup input plugin.
- [#1369](https://github.com/influxdata/telegraf/pull/1369): Add input plugin for consuming metrics from NSQD.
- [#1369](https://github.com/influxdata/telegraf/pull/1480): add ability to read redis from a socket.
- [#1387](https://github.com/influxdata/telegraf/pull/1387): **Breaking Change** - Redis `role` tag renamed to `replication_role` to avoid global_tags override
- [#1437](https://github.com/influxdata/telegraf/pull/1437): Fetching Galera status metrics in MySQL
- [#1500](https://github.com/influxdata/telegraf/pull/1500): Aerospike plugin refactored to use official client lib.
- [#1434](https://github.com/influxdata/telegraf/pull/1434): Add measurement name arg to logparser plugin.
- [#1479](https://github.com/influxdata/telegraf/pull/1479): logparser: change resp_code from a field to a tag.
- [#1411](https://github.com/influxdata/telegraf/pull/1411): Implement support for fetching hddtemp data
- [#1340](https://github.com/influxdata/telegraf/issues/1340): statsd: do not log every dropped metric.
- [#1368](https://github.com/influxdata/telegraf/pull/1368): Add precision rounding to all metrics on collection.
- [#1390](https://github.com/influxdata/telegraf/pull/1390): Add support for Tengine
- [#1320](https://github.com/influxdata/telegraf/pull/1320): Logparser input plugin for parsing grok-style log patterns.
- [#1397](https://github.com/influxdata/telegraf/issues/1397): ElasticSearch: now supports connecting to ElasticSearch via SSL
- [#1262](https://github.com/influxdata/telegraf/pull/1261): Add graylog input pluging.
- [#1294](https://github.com/influxdata/telegraf/pull/1294): consul input plugin. Thanks @harnash
- [#1164](https://github.com/influxdata/telegraf/pull/1164): conntrack input plugin. Thanks @robinpercy!
- [#1165](https://github.com/influxdata/telegraf/pull/1165): vmstat input plugin. Thanks @jshim-xm!
- [#1208](https://github.com/influxdata/telegraf/pull/1208): Standardized AWS credentials evaluation & wildcard CloudWatch dimensions. Thanks @johnrengelman!
- [#1264](https://github.com/influxdata/telegraf/pull/1264): Add SSL config options to http_response plugin.
- [#1272](https://github.com/influxdata/telegraf/pull/1272): graphite parser: add ability to specify multiple tag keys, for consistency with influxdb parser.
- [#1265](https://github.com/influxdata/telegraf/pull/1265): Make dns lookups for chrony configurable. Thanks @zbindenren!
- [#1275](https://github.com/influxdata/telegraf/pull/1275): Allow wildcard filtering of varnish stats.
- [#1142](https://github.com/influxdata/telegraf/pull/1142): Support for glob patterns in exec plugin commands configuration.
- [#1278](https://github.com/influxdata/telegraf/pull/1278): RabbitMQ input: made url parameter optional by using DefaultURL (http://localhost:15672) if not specified
- [#1197](https://github.com/influxdata/telegraf/pull/1197): Limit AWS GetMetricStatistics requests to 10 per second.
- [#1278](https://github.com/influxdata/telegraf/pull/1278) & [#1288](https://github.com/influxdata/telegraf/pull/1288) & [#1295](https://github.com/influxdata/telegraf/pull/1295): RabbitMQ/Apache/InfluxDB inputs: made url(s) parameter optional by using reasonable input defaults if not specified
- [#1296](https://github.com/influxdata/telegraf/issues/1296): Refactor of flush_jitter argument.
- [#1213](https://github.com/influxdata/telegraf/issues/1213): Add inactive & active memory to mem plugin.
- [#1543](https://github.com/influxdata/telegraf/pull/1543): Official Windows service.
- [#1414](https://github.com/influxdata/telegraf/pull/1414): Forking sensors command to remove C package dependency.
- [#1389](https://github.com/influxdata/telegraf/pull/1389): Add a new SNMP plugin.

### Bugfixes

- [#1619](https://github.com/influxdata/telegraf/issues/1619): Fix `make windows` build target
- [#1519](https://github.com/influxdata/telegraf/pull/1519): Fix error race conditions and partial failures.
- [#1477](https://github.com/influxdata/telegraf/issues/1477): nstat: fix inaccurate config panic.
- [#1481](https://github.com/influxdata/telegraf/issues/1481): jolokia: fix handling multiple multi-dimensional attributes.
- [#1430](https://github.com/influxdata/telegraf/issues/1430): Fix prometheus character sanitizing. Sanitize more win_perf_counters characters.
- [#1534](https://github.com/influxdata/telegraf/pull/1534): Add diskio io_time to FreeBSD & report timing metrics as ms (as linux does).
- [#1379](https://github.com/influxdata/telegraf/issues/1379): Fix covering Amazon Linux for post remove flow.
- [#1584](https://github.com/influxdata/telegraf/issues/1584): procstat missing fields: read/write bytes & count
- [#1472](https://github.com/influxdata/telegraf/pull/1472): diskio input plugin: set 'skip_serial_number = true' by default to avoid high cardinality.
- [#1426](https://github.com/influxdata/telegraf/pull/1426): nil metrics panic fix.
- [#1384](https://github.com/influxdata/telegraf/pull/1384): Fix datarace in apache input plugin.
- [#1399](https://github.com/influxdata/telegraf/issues/1399): Add `read_repairs` statistics to riak plugin.
- [#1405](https://github.com/influxdata/telegraf/issues/1405): Fix memory/connection leak in prometheus input plugin.
- [#1378](https://github.com/influxdata/telegraf/issues/1378): Trim BOM from config file for Windows support.
- [#1339](https://github.com/influxdata/telegraf/issues/1339): Prometheus client output panic on service reload.
- [#1461](https://github.com/influxdata/telegraf/pull/1461): Prometheus parser, protobuf format header fix.
- [#1334](https://github.com/influxdata/telegraf/issues/1334): Prometheus output, metric refresh and caching fixes.
- [#1432](https://github.com/influxdata/telegraf/issues/1432): Panic fix for multiple graphite outputs under very high load.
- [#1412](https://github.com/influxdata/telegraf/pull/1412): Instrumental output has better reconnect behavior
- [#1460](https://github.com/influxdata/telegraf/issues/1460): Remove PID from procstat plugin to fix cardinality issues.
- [#1427](https://github.com/influxdata/telegraf/issues/1427): Cassandra input: version 2.x "column family" fix.
- [#1463](https://github.com/influxdata/telegraf/issues/1463): Shared WaitGroup in Exec plugin
- [#1436](https://github.com/influxdata/telegraf/issues/1436): logparser: honor modifiers in "pattern" config.
- [#1418](https://github.com/influxdata/telegraf/issues/1418): logparser: error and exit on file permissions/missing errors.
- [#1499](https://github.com/influxdata/telegraf/pull/1499): Make the user able to specify full path for HAproxy stats
- [#1521](https://github.com/influxdata/telegraf/pull/1521): Fix Redis url, an extra "tcp://" was added.
- [#1330](https://github.com/influxdata/telegraf/issues/1330): Fix exec plugin panic when using single binary.
- [#1336](https://github.com/influxdata/telegraf/issues/1336): Fixed incorrect prometheus metrics source selection.
- [#1112](https://github.com/influxdata/telegraf/issues/1112): Set default Zookeeper chroot to empty string.
- [#1335](https://github.com/influxdata/telegraf/issues/1335): Fix overall ping timeout to be calculated based on per-ping timeout.
- [#1374](https://github.com/influxdata/telegraf/pull/1374): Change "default" retention policy to "".
- [#1377](https://github.com/influxdata/telegraf/issues/1377): Graphite output mangling '%' character.
- [#1396](https://github.com/influxdata/telegraf/pull/1396): Prometheus input plugin now supports x509 certs authentication
- [#1252](https://github.com/influxdata/telegraf/pull/1252) & [#1279](https://github.com/influxdata/telegraf/pull/1279): Fix systemd service. Thanks @zbindenren & @PierreF!
- [#1221](https://github.com/influxdata/telegraf/pull/1221): Fix influxdb n_shards counter.
- [#1258](https://github.com/influxdata/telegraf/pull/1258): Fix potential kernel plugin integer parse error.
- [#1268](https://github.com/influxdata/telegraf/pull/1268): Fix potential influxdb input type assertion panic.
- [#1283](https://github.com/influxdata/telegraf/pull/1283): Still send processes metrics if a process exited during metric collection.
- [#1297](https://github.com/influxdata/telegraf/issues/1297): disk plugin panic when usage grab fails.
- [#1316](https://github.com/influxdata/telegraf/pull/1316): Removed leaked "database" tag on redis metrics. Thanks @PierreF!
- [#1323](https://github.com/influxdata/telegraf/issues/1323): Processes plugin: fix potential error with /proc/net/stat directory.
- [#1322](https://github.com/influxdata/telegraf/issues/1322): Fix rare RHEL 5.2 panic in gopsutil diskio gathering function.
- [#1586](https://github.com/influxdata/telegraf/pull/1586): Remove IF NOT EXISTS from influxdb output database creation.
- [#1600](https://github.com/influxdata/telegraf/issues/1600): Fix quoting with text values in postgresql_extensible plugin.
- [#1425](https://github.com/influxdata/telegraf/issues/1425): Fix win_perf_counter "index out of range" panic.
- [#1634](https://github.com/influxdata/telegraf/issues/1634): Fix ntpq panic when field is missing.
- [#1637](https://github.com/influxdata/telegraf/issues/1637): Sanitize graphite output field names.
- [#1695](https://github.com/influxdata/telegraf/pull/1695): Fix MySQL plugin not sending 0 value fields.

## v0.13.1 [2016-05-24]

### Release Notes

- net_response and http_response plugins timeouts will now accept duration
strings, ie, "2s" or "500ms".
- Input plugin Gathers will no longer be logged by default, but a Gather for
_each_ plugin will be logged in Debug mode.
- Debug mode will no longer print every point added to the accumulator. This
functionality can be duplicated using the `file` output plugin and printing
to "stdout".

### Features

- [#1173](https://github.com/influxdata/telegraf/pull/1173): varnish input plugin. Thanks @sfox-xmatters!
- [#1138](https://github.com/influxdata/telegraf/pull/1138): nstat input plugin. Thanks @Maksadbek!
- [#1139](https://github.com/influxdata/telegraf/pull/1139): instrumental output plugin. Thanks @jasonroelofs!
- [#1172](https://github.com/influxdata/telegraf/pull/1172): Ceph storage stats. Thanks @robinpercy!
- [#1233](https://github.com/influxdata/telegraf/pull/1233): Updated golint gopsutil dependency.
- [#1238](https://github.com/influxdata/telegraf/pull/1238): chrony input plugin. Thanks @zbindenren!
- [#479](https://github.com/influxdata/telegraf/issues/479): per-plugin execution time added to debug output.
- [#1249](https://github.com/influxdata/telegraf/issues/1249): influxdb output: added write_consistency argument.

### Bugfixes

- [#1195](https://github.com/influxdata/telegraf/pull/1195): Docker panic on timeout. Thanks @zstyblik!
- [#1211](https://github.com/influxdata/telegraf/pull/1211): mongodb input. Fix possible panic. Thanks @kols!
- [#1215](https://github.com/influxdata/telegraf/pull/1215): Fix for possible gopsutil-dependent plugin hangs.
- [#1228](https://github.com/influxdata/telegraf/pull/1228): Fix service plugin host tag overwrite.
- [#1198](https://github.com/influxdata/telegraf/pull/1198): http_response: override request Host header properly
- [#1230](https://github.com/influxdata/telegraf/issues/1230): Fix Telegraf process hangup due to a single plugin hanging.
- [#1214](https://github.com/influxdata/telegraf/issues/1214): Use TCP timeout argument in net_response plugin.
- [#1243](https://github.com/influxdata/telegraf/pull/1243): Logfile not created on systemd.

## v0.13 [2016-05-11]

### Release Notes

- **Breaking change** in jolokia plugin. See
https://github.com/influxdata/telegraf/blob/master/plugins/inputs/jolokia/README.md
for updated configuration. The plugin will now support proxy mode and will make
POST requests.

- New [agent] configuration option: `metric_batch_size`. This option tells
telegraf the maximum batch size to allow to accumulate before sending a flush
to the configured outputs. `metric_buffer_limit` now refers to the absolute
maximum number of metrics that will accumulate before metrics are dropped.

- There is no longer an option to
`flush_buffer_when_full`, this is now the default and only behavior of telegraf.

- **Breaking Change**: docker plugin tags. The cont_id tag no longer exists, it
will now be a field, and be called container_id. Additionally, cont_image and
cont_name are being renamed to container_image and container_name.

- **Breaking Change**: docker plugin measurements. The `docker_cpu`, `docker_mem`,
`docker_blkio` and `docker_net` measurements are being renamed to
`docker_container_cpu`, `docker_container_mem`, `docker_container_blkio` and
`docker_container_net`. Why? Because these metrics are
specifically tracking per-container stats. The problem with per-container stats,
in some use-cases, is that if containers are short-lived AND names are not
kept consistent, then the series cardinality will balloon very quickly.
So adding "container" to each metric will:
(1) make it more clear that these metrics are per-container, and
(2) allow users to easily drop per-container metrics if cardinality is an
issue (`namedrop = ["docker_container_*"]`)

- `tagexclude` and `taginclude` are now available, which can be used to remove
tags from measurements on inputs and outputs. See
[the configuration doc](https://github.com/influxdata/telegraf/blob/master/docs/CONFIGURATION.md)
for more details.

- **Measurement filtering:** All measurement filters now match based on glob
only. Previously there was an undocumented behavior where filters would match
based on _prefix_ in addition to globs. This means that a filter like
`fielddrop = ["time_"]` will need to be changed to `fielddrop = ["time_*"]`

- **datadog**: measurement and field names will no longer have `_` replaced by `.`

- The following plugins have changed their tags to _not_ overwrite the host tag:
  - cassandra: `host -> cassandra_host`
  - disque: `host -> disque_host`
  - rethinkdb: `host -> rethinkdb_host`

- **Breaking Change**: The `win_perf_counters` input has been changed to
sanitize field names, replacing `/Sec` and `/sec` with `_persec`, as well as
spaces with underscores. This is needed because Graphite doesn't like slashes
and spaces, and was failing to accept metrics that had them.
The `/[sS]ec` -> `_persec` is just to make things clearer and uniform.

- **Breaking Change**: snmp plugin. The `host` tag of the snmp plugin has been
changed to the `snmp_host` tag.

- The `disk` input plugin can now be configured with the `HOST_MOUNT_PREFIX` environment variable.
This value is prepended to any mountpaths discovered before retrieving stats.
It is not included on the report path. This is necessary for reporting host disk stats when running from within a container.

### Features

- [#1031](https://github.com/influxdata/telegraf/pull/1031): Jolokia plugin proxy mode. Thanks @saiello!
- [#1017](https://github.com/influxdata/telegraf/pull/1017): taginclude and tagexclude arguments.
- [#1015](https://github.com/influxdata/telegraf/pull/1015): Docker plugin schema refactor.
- [#889](https://github.com/influxdata/telegraf/pull/889): Improved MySQL plugin. Thanks @maksadbek!
- [#1060](https://github.com/influxdata/telegraf/pull/1060): TTL metrics added to MongoDB input plugin
- [#1056](https://github.com/influxdata/telegraf/pull/1056): Don't allow inputs to overwrite host tags.
- [#1035](https://github.com/influxdata/telegraf/issues/1035): Add `user`, `exe`, `pidfile` tags to procstat plugin.
- [#1041](https://github.com/influxdata/telegraf/issues/1041): Add `n_cpus` field to the system plugin.
- [#1072](https://github.com/influxdata/telegraf/pull/1072): New Input Plugin: filestat.
- [#1066](https://github.com/influxdata/telegraf/pull/1066): Replication lag metrics for MongoDB input plugin
- [#1086](https://github.com/influxdata/telegraf/pull/1086): Ability to specify AWS keys in config file. Thanks @johnrengleman!
- [#1096](https://github.com/influxdata/telegraf/pull/1096): Performance refactor of running output buffers.
- [#967](https://github.com/influxdata/telegraf/issues/967): Buffer logging improvements.
- [#1107](https://github.com/influxdata/telegraf/issues/1107): Support lustre2 job stats. Thanks @hanleyja!
- [#1122](https://github.com/influxdata/telegraf/pull/1122): Support setting config path through env variable and default paths.
- [#1128](https://github.com/influxdata/telegraf/pull/1128): MongoDB jumbo chunks metric for MongoDB input plugin
- [#1146](https://github.com/influxdata/telegraf/pull/1146): HAProxy socket support. Thanks weshmashian!

### Bugfixes

- [#1050](https://github.com/influxdata/telegraf/issues/1050): jolokia plugin - do not overwrite host tag. Thanks @saiello!
- [#921](https://github.com/influxdata/telegraf/pull/921): mqtt_consumer stops gathering metrics. Thanks @chaton78!
- [#1013](https://github.com/influxdata/telegraf/pull/1013): Close dead riemann output connections. Thanks @echupriyanov!
- [#1012](https://github.com/influxdata/telegraf/pull/1012): Set default tags in test accumulator.
- [#1024](https://github.com/influxdata/telegraf/issues/1024): Don't replace `.` with `_` in datadog output.
- [#1058](https://github.com/influxdata/telegraf/issues/1058): Fix possible leaky TCP connections in influxdb output.
- [#1044](https://github.com/influxdata/telegraf/pull/1044): Fix SNMP OID possible collisions. Thanks @relip
- [#1022](https://github.com/influxdata/telegraf/issues/1022): Dont error deb/rpm install on systemd errors.
- [#1078](https://github.com/influxdata/telegraf/issues/1078): Use default AWS credential chain.
- [#1070](https://github.com/influxdata/telegraf/issues/1070): SQL Server input. Fix datatype conversion.
- [#1089](https://github.com/influxdata/telegraf/issues/1089): Fix leaky TCP connections in phpfpm plugin.
- [#914](https://github.com/influxdata/telegraf/issues/914): Telegraf can drop metrics on full buffers.
- [#1098](https://github.com/influxdata/telegraf/issues/1098): Sanitize invalid OpenTSDB characters.
- [#1110](https://github.com/influxdata/telegraf/pull/1110): Sanitize * to - in graphite serializer. Thanks @goodeggs!
- [#1118](https://github.com/influxdata/telegraf/pull/1118): Sanitize Counter names for `win_perf_counters` input.
- [#1125](https://github.com/influxdata/telegraf/pull/1125): Wrap all exec command runners with a timeout, so hung os processes don't halt Telegraf.
- [#1113](https://github.com/influxdata/telegraf/pull/1113): Set MaxRetry and RequiredAcks defaults in Kafka output.
- [#1090](https://github.com/influxdata/telegraf/issues/1090): [agent] and [global_tags] config sometimes not getting applied.
- [#1133](https://github.com/influxdata/telegraf/issues/1133): Use a timeout for docker list & stat cmds.
- [#1052](https://github.com/influxdata/telegraf/issues/1052): Docker panic fix when decode fails.
- [#1136](https://github.com/influxdata/telegraf/pull/1136): "DELAYED" Inserts were deprecated in MySQL 5.6.6. Thanks @PierreF

## v0.12.1 [2016-04-14]

### Release Notes
- Breaking change in the dovecot input plugin. See Features section below.
- Graphite output templates are now supported. See
https://github.com/influxdata/telegraf/blob/master/docs/DATA_FORMATS_OUTPUT.md#graphite
- Possible breaking change for the librato and graphite outputs. Telegraf will
no longer insert field names when the field is simply named `value`. This is
because the `value` field is redundant in the graphite/librato context.

### Features
- [#1009](https://github.com/influxdata/telegraf/pull/1009): Cassandra input plugin. Thanks @subhachandrachandra!
- [#976](https://github.com/influxdata/telegraf/pull/976): Reduce allocations in the UDP and statsd inputs.
- [#979](https://github.com/influxdata/telegraf/pull/979): Reduce allocations in the TCP listener.
- [#992](https://github.com/influxdata/telegraf/pull/992): Refactor allocations in TCP/UDP listeners.
- [#935](https://github.com/influxdata/telegraf/pull/935): AWS Cloudwatch input plugin. Thanks @joshhardy & @ljosa!
- [#943](https://github.com/influxdata/telegraf/pull/943): http_response input plugin. Thanks @Lswith!
- [#939](https://github.com/influxdata/telegraf/pull/939): sysstat input plugin. Thanks @zbindenren!
- [#998](https://github.com/influxdata/telegraf/pull/998): **breaking change** enabled global, user and ip queries in dovecot plugin. Thanks @mikif70!
- [#1001](https://github.com/influxdata/telegraf/pull/1001): Graphite serializer templates.
- [#1008](https://github.com/influxdata/telegraf/pull/1008): Adding memstats metrics to the influxdb plugin.

### Bugfixes
- [#968](https://github.com/influxdata/telegraf/issues/968): Processes plugin gets unknown state when spaces are in (command name)
- [#969](https://github.com/influxdata/telegraf/pull/969): ipmi_sensors: allow : in password. Thanks @awaw!
- [#972](https://github.com/influxdata/telegraf/pull/972): dovecot: remove extra newline in dovecot command. Thanks @mrannanj!
- [#645](https://github.com/influxdata/telegraf/issues/645): docker plugin i/o error on closed pipe. Thanks @tripledes!

## v0.12.0 [2016-04-05]

### Features
- [#951](https://github.com/influxdata/telegraf/pull/951): Parse environment variables in the config file.
- [#948](https://github.com/influxdata/telegraf/pull/948): Cleanup config file and make default package version include all plugins (but commented).
- [#927](https://github.com/influxdata/telegraf/pull/927): Adds parsing of tags to the statsd input when using DataDog's dogstatsd extension
- [#863](https://github.com/influxdata/telegraf/pull/863): AMQP output: allow external auth. Thanks @ekini!
- [#707](https://github.com/influxdata/telegraf/pull/707): Improved prometheus plugin. Thanks @titilambert!
- [#878](https://github.com/influxdata/telegraf/pull/878): Added json serializer. Thanks @ch3lo!
- [#880](https://github.com/influxdata/telegraf/pull/880): Add the ability to specify the bearer token to the prometheus plugin. Thanks @jchauncey!
- [#882](https://github.com/influxdata/telegraf/pull/882): Fixed SQL Server Plugin issues
- [#849](https://github.com/influxdata/telegraf/issues/849): Adding ability to parse single values as an input data type.
- [#844](https://github.com/influxdata/telegraf/pull/844): postgres_extensible plugin added. Thanks @menardorama!
- [#866](https://github.com/influxdata/telegraf/pull/866): couchbase input plugin. Thanks @ljosa!
- [#789](https://github.com/influxdata/telegraf/pull/789): Support multiple field specification and `field*` in graphite templates. Thanks @chrusty!
- [#762](https://github.com/influxdata/telegraf/pull/762): Nagios parser for the exec plugin. Thanks @titilambert!
- [#848](https://github.com/influxdata/telegraf/issues/848): Provide option to omit host tag from telegraf agent.
- [#928](https://github.com/influxdata/telegraf/pull/928): Deprecating the statsd "convert_names" options, expose separator config.
- [#919](https://github.com/influxdata/telegraf/pull/919): ipmi_sensor input plugin. Thanks @ebookbug!
- [#945](https://github.com/influxdata/telegraf/pull/945): KAFKA output: codec, acks, and retry configuration. Thanks @framiere!

### Bugfixes
- [#890](https://github.com/influxdata/telegraf/issues/890): Create TLS config even if only ssl_ca is provided.
- [#884](https://github.com/influxdata/telegraf/issues/884): Do not call write method if there are 0 metrics to write.
- [#898](https://github.com/influxdata/telegraf/issues/898): Put database name in quotes, fixes special characters in the database name.
- [#656](https://github.com/influxdata/telegraf/issues/656): No longer run `lsof` on linux to get netstat data, fixes permissions issue.
- [#907](https://github.com/influxdata/telegraf/issues/907): Fix prometheus invalid label/measurement name key.
- [#841](https://github.com/influxdata/telegraf/issues/841): Fix memcached unix socket panic.
- [#873](https://github.com/influxdata/telegraf/issues/873): Fix SNMP plugin sometimes not returning metrics. Thanks @titiliambert!
- [#934](https://github.com/influxdata/telegraf/pull/934): phpfpm: Fix fcgi uri path. Thanks @rudenkovk!
- [#805](https://github.com/influxdata/telegraf/issues/805): Kafka consumer stops gathering after i/o timeout.
- [#959](https://github.com/influxdata/telegraf/pull/959): reduce mongodb & prometheus collection timeouts. Thanks @PierreF!

## v0.11.1 [2016-03-17]

### Release Notes
- Primarily this release was cut to fix [#859](https://github.com/influxdata/telegraf/issues/859)

### Features
- [#747](https://github.com/influxdata/telegraf/pull/747): Start telegraf on install & remove on uninstall. Thanks @pierref!
- [#794](https://github.com/influxdata/telegraf/pull/794): Add service reload ability. Thanks @entertainyou!

### Bugfixes
- [#852](https://github.com/influxdata/telegraf/issues/852): Windows zip package fix
- [#859](https://github.com/influxdata/telegraf/issues/859): httpjson plugin panic

## v0.11.0 [2016-03-15]

### Release Notes

### Features
- [#692](https://github.com/influxdata/telegraf/pull/770): Support InfluxDB retention policies
- [#771](https://github.com/influxdata/telegraf/pull/771): Default timeouts for input plugns. Thanks @PierreF!
- [#758](https://github.com/influxdata/telegraf/pull/758): UDP Listener input plugin, thanks @whatyouhide!
- [#769](https://github.com/influxdata/telegraf/issues/769): httpjson plugin: allow specifying SSL configuration.
- [#735](https://github.com/influxdata/telegraf/pull/735): SNMP Table feature. Thanks @titilambert!
- [#754](https://github.com/influxdata/telegraf/pull/754): docker plugin: adding `docker info` metrics to output. Thanks @titilambert!
- [#788](https://github.com/influxdata/telegraf/pull/788): -input-list and -output-list command-line options. Thanks @ebookbug!
- [#778](https://github.com/influxdata/telegraf/pull/778): Adding a TCP input listener.
- [#797](https://github.com/influxdata/telegraf/issues/797): Provide option for persistent MQTT consumer client sessions.
- [#799](https://github.com/influxdata/telegraf/pull/799): Add number of threads for procstat input plugin. Thanks @titilambert!
- [#776](https://github.com/influxdata/telegraf/pull/776): Add Zookeeper chroot option to kafka_consumer. Thanks @prune998!
- [#811](https://github.com/influxdata/telegraf/pull/811): Add processes plugin for classifying total procs on system. Thanks @titilambert!
- [#235](https://github.com/influxdata/telegraf/issues/235): Add number of users to the `system` input plugin.
- [#826](https://github.com/influxdata/telegraf/pull/826): "kernel" linux plugin for /proc/stat metrics (context switches, interrupts, etc.)
- [#847](https://github.com/influxdata/telegraf/pull/847): `ntpq`: Input plugin for running ntp query executable and gathering metrics.

### Bugfixes
- [#748](https://github.com/influxdata/telegraf/issues/748): Fix sensor plugin split on ":"
- [#722](https://github.com/influxdata/telegraf/pull/722): Librato output plugin fixes. Thanks @chrusty!
- [#745](https://github.com/influxdata/telegraf/issues/745): Fix Telegraf toml parse panic on large config files. Thanks @titilambert!
- [#781](https://github.com/influxdata/telegraf/pull/781): Fix mqtt_consumer username not being set. Thanks @chaton78!
- [#786](https://github.com/influxdata/telegraf/pull/786): Fix mqtt output username not being set. Thanks @msangoi!
- [#773](https://github.com/influxdata/telegraf/issues/773): Fix duplicate measurements in snmp plugin. Thanks @titilambert!
- [#708](https://github.com/influxdata/telegraf/issues/708): packaging: build ARM package
- [#713](https://github.com/influxdata/telegraf/issues/713): packaging: insecure permissions error on log directory
- [#816](https://github.com/influxdata/telegraf/issues/816): Fix phpfpm panic if fcgi endpoint unreachable.
- [#828](https://github.com/influxdata/telegraf/issues/828): fix net_response plugin overwriting host tag.
- [#821](https://github.com/influxdata/telegraf/issues/821): Remove postgres password from server tag. Thanks @menardorama!

## v0.10.4.1

### Release Notes
- Bug in the build script broke deb and rpm packages.

### Bugfixes
- [#750](https://github.com/influxdata/telegraf/issues/750): deb package broken
- [#752](https://github.com/influxdata/telegraf/issues/752): rpm package broken

## v0.10.4 [2016-02-24]

### Release Notes
- The pass/drop parameters have been renamed to fielddrop/fieldpass parameters,
to more accurately indicate their purpose.
- There are also now namedrop/namepass parameters for passing/dropping based
on the metric _name_.
- Experimental windows builds now available.

### Features
- [#727](https://github.com/influxdata/telegraf/pull/727): riak input, thanks @jcoene!
- [#694](https://github.com/influxdata/telegraf/pull/694): DNS Query input, thanks @mjasion!
- [#724](https://github.com/influxdata/telegraf/pull/724): username matching for procstat input, thanks @zorel!
- [#736](https://github.com/influxdata/telegraf/pull/736): Ignore dummy filesystems from disk plugin. Thanks @PierreF!
- [#737](https://github.com/influxdata/telegraf/pull/737): Support multiple fields for statsd input. Thanks @mattheath!

### Bugfixes
- [#701](https://github.com/influxdata/telegraf/pull/701): output write count shouldnt print in quiet mode.
- [#746](https://github.com/influxdata/telegraf/pull/746): httpjson plugin: Fix HTTP GET parameters.

## v0.10.3 [2016-02-18]

### Release Notes
- Users of the `exec` and `kafka_consumer` (and the new `nats_consumer`
and `mqtt_consumer` plugins) can now specify the incoming data
format that they would like to parse. Currently supports: "json", "influx", and
"graphite"
- Users of message broker and file output plugins can now choose what data format
they would like to output. Currently supports: "influx" and "graphite"
- More info on parsing _incoming_ data formats can be found
[here](https://github.com/influxdata/telegraf/blob/master/docs/DATA_FORMATS_INPUT.md)
- More info on serializing _outgoing_ data formats can be found
[here](https://github.com/influxdata/telegraf/blob/master/docs/DATA_FORMATS_OUTPUT.md)
- Telegraf now has an option `flush_buffer_when_full` that will flush the
metric buffer whenever it fills up for each output, rather than dropping
points and only flushing on a set time interval. This will default to `true`
and is in the `[agent]` config section.

### Features
- [#652](https://github.com/influxdata/telegraf/pull/652): CouchDB Input Plugin. Thanks @codehate!
- [#655](https://github.com/influxdata/telegraf/pull/655): Support parsing arbitrary data formats. Currently limited to kafka_consumer and exec inputs.
- [#671](https://github.com/influxdata/telegraf/pull/671): Dovecot input plugin. Thanks @mikif70!
- [#680](https://github.com/influxdata/telegraf/pull/680): NATS consumer input plugin. Thanks @netixen!
- [#676](https://github.com/influxdata/telegraf/pull/676): MQTT consumer input plugin.
- [#683](https://github.com/influxdata/telegraf/pull/683): PostGRES input plugin: add pg_stat_bgwriter. Thanks @menardorama!
- [#679](https://github.com/influxdata/telegraf/pull/679): File/stdout output plugin.
- [#679](https://github.com/influxdata/telegraf/pull/679): Support for arbitrary output data formats.
- [#695](https://github.com/influxdata/telegraf/pull/695): raindrops input plugin. Thanks @burdandrei!
- [#650](https://github.com/influxdata/telegraf/pull/650): net_response input plugin. Thanks @titilambert!
- [#699](https://github.com/influxdata/telegraf/pull/699): Flush based on buffer size rather than time.
- [#682](https://github.com/influxdata/telegraf/pull/682): Mesos input plugin. Thanks @tripledes!

### Bugfixes
- [#443](https://github.com/influxdata/telegraf/issues/443): Fix Ping command timeout parameter on Linux.
- [#662](https://github.com/influxdata/telegraf/pull/667): Change `[tags]` to `[global_tags]` to fix multiple-plugin tags bug.
- [#642](https://github.com/influxdata/telegraf/issues/642): Riemann output plugin issues.
- [#394](https://github.com/influxdata/telegraf/issues/394): Support HTTP POST. Thanks @gabelev!
- [#715](https://github.com/influxdata/telegraf/pull/715): Fix influxdb precision config panic. Thanks @netixen!

## v0.10.2 [2016-02-04]

### Release Notes
- Statsd timing measurements are now aggregated into a single measurement with
fields.
- Graphite output now inserts tags into the bucket in alphabetical order.
- Normalized TLS/SSL support for output plugins: MQTT, AMQP, Kafka
- `verify_ssl` config option was removed from Kafka because it was actually
doing the opposite of what it claimed to do (yikes). It's been replaced by
`insecure_skip_verify`

### Features
- [#575](https://github.com/influxdata/telegraf/pull/575): Support for collecting Windows Performance Counters. Thanks @TheFlyingCorpse!
- [#564](https://github.com/influxdata/telegraf/issues/564): features for plugin writing simplification. Internal metric data type.
- [#603](https://github.com/influxdata/telegraf/pull/603): Aggregate statsd timing measurements into fields. Thanks @marcinbunsch!
- [#601](https://github.com/influxdata/telegraf/issues/601): Warn when overwriting cached metrics.
- [#614](https://github.com/influxdata/telegraf/pull/614): PowerDNS input plugin. Thanks @Kasen!
- [#617](https://github.com/influxdata/telegraf/pull/617): exec plugin: parse influx line protocol in addition to JSON.
- [#628](https://github.com/influxdata/telegraf/pull/628): Windows perf counters: pre-vista support

### Bugfixes
- [#595](https://github.com/influxdata/telegraf/issues/595): graphite output should include tags to separate duplicate measurements.
- [#599](https://github.com/influxdata/telegraf/issues/599): datadog plugin tags not working.
- [#600](https://github.com/influxdata/telegraf/issues/600): datadog measurement/field name parsing is wrong.
- [#602](https://github.com/influxdata/telegraf/issues/602): Fix statsd field name templating.
- [#612](https://github.com/influxdata/telegraf/pull/612): Docker input panic fix if stats received are nil.
- [#634](https://github.com/influxdata/telegraf/pull/634): Properly set host headers in httpjson. Thanks @reginaldosousa!

## v0.10.1 [2016-01-27]

### Release Notes

- Telegraf now keeps a fixed-length buffer of metrics per-output. This buffer
defaults to 10,000 metrics, and is adjustable. The buffer is cleared when a
successful write to that output occurs.
- The docker plugin has been significantly overhauled to add more metrics
and allow for docker-machine (incl OSX) support.
[See the readme](https://github.com/influxdata/telegraf/blob/master/plugins/inputs/docker/README.md)
for the latest measurements, fields, and tags. There is also now support for
specifying a docker endpoint to get metrics from.

### Features
- [#509](https://github.com/influxdata/telegraf/pull/509): Flatten JSON arrays with indices. Thanks @psilva261!
- [#512](https://github.com/influxdata/telegraf/pull/512): Python 3 build script, add lsof dep to package. Thanks @Ormod!
- [#475](https://github.com/influxdata/telegraf/pull/475): Add response time to httpjson plugin. Thanks @titilambert!
- [#519](https://github.com/influxdata/telegraf/pull/519): Added a sensors input based on lm-sensors. Thanks @md14454!
- [#467](https://github.com/influxdata/telegraf/issues/467): Add option to disable statsd measurement name conversion.
- [#534](https://github.com/influxdata/telegraf/pull/534): NSQ input plugin. Thanks @allingeek!
- [#494](https://github.com/influxdata/telegraf/pull/494): Graphite output plugin. Thanks @titilambert!
- AMQP SSL support. Thanks @ekini!
- [#539](https://github.com/influxdata/telegraf/pull/539): Reload config on SIGHUP. Thanks @titilambert!
- [#522](https://github.com/influxdata/telegraf/pull/522): Phusion passenger input plugin. Thanks @kureikain!
- [#541](https://github.com/influxdata/telegraf/pull/541): Kafka output TLS cert support. Thanks @Ormod!
- [#551](https://github.com/influxdata/telegraf/pull/551): Statsd UDP read packet size now defaults to 1500 bytes, and is configurable.
- [#552](https://github.com/influxdata/telegraf/pull/552): Support for collection interval jittering.
- [#484](https://github.com/influxdata/telegraf/issues/484): Include usage percent with procstat metrics.
- [#553](https://github.com/influxdata/telegraf/pull/553): Amazon CloudWatch output. thanks @skwong2!
- [#503](https://github.com/influxdata/telegraf/pull/503): Support docker endpoint configuration.
- [#563](https://github.com/influxdata/telegraf/pull/563): Docker plugin overhaul.
- [#285](https://github.com/influxdata/telegraf/issues/285): Fixed-size buffer of points.
- [#546](https://github.com/influxdata/telegraf/pull/546): SNMP Input plugin. Thanks @titilambert!
- [#589](https://github.com/influxdata/telegraf/pull/589): Microsoft SQL Server input plugin. Thanks @zensqlmonitor!
- [#573](https://github.com/influxdata/telegraf/pull/573): Github webhooks consumer input. Thanks @jackzampolin!
- [#471](https://github.com/influxdata/telegraf/pull/471): httpjson request headers. Thanks @asosso!

### Bugfixes
- [#506](https://github.com/influxdata/telegraf/pull/506): Ping input doesn't return response time metric when timeout. Thanks @titilambert!
- [#508](https://github.com/influxdata/telegraf/pull/508): Fix prometheus cardinality issue with the `net` plugin
- [#499](https://github.com/influxdata/telegraf/issues/499) & [#502](https://github.com/influxdata/telegraf/issues/502): php fpm unix socket and other fixes, thanks @kureikain!
- [#543](https://github.com/influxdata/telegraf/issues/543): Statsd Packet size sometimes truncated.
- [#440](https://github.com/influxdata/telegraf/issues/440): Don't query filtered devices for disk stats.
- [#463](https://github.com/influxdata/telegraf/issues/463): Docker plugin not working on AWS Linux
- [#568](https://github.com/influxdata/telegraf/issues/568): Multiple output race condition.
- [#585](https://github.com/influxdata/telegraf/pull/585): Log stack trace and continue on Telegraf panic. Thanks @wutaizeng!

## v0.10.0 [2016-01-12]

### Release Notes
- Linux packages have been taken out of `opt`, the binary is now in `/usr/bin`
and configuration files are in `/etc/telegraf`
- **breaking change** `plugins` have been renamed to `inputs`. This was done because
`plugins` is too generic, as there are now also "output plugins", and will likely
be "aggregator plugins" and "filter plugins" in the future. Additionally,
`inputs/` and `outputs/` directories have been placed in the root-level `plugins/`
directory.
- **breaking change** the `io` plugin has been renamed `diskio`
- **breaking change** plugin measurements aggregated into a single measurement.
- **breaking change** `jolokia` plugin: must use global tag/drop/pass parameters
for configuration.
- **breaking change** `twemproxy` plugin: `prefix` option removed.
- **breaking change** `procstat` cpu measurements are now prepended with `cpu_time_`
instead of only `cpu_`
- **breaking change** some command-line flags have been renamed to separate words.
`-configdirectory` -> `-config-directory`, `-filter` -> `-input-filter`,
`-outputfilter` -> `-output-filter`
- The prometheus plugin schema has not been changed (measurements have not been
aggregated).

### Packaging change note:

RHEL/CentOS users upgrading from 0.2.x to 0.10.0 will probably have their
configurations overwritten by the upgrade. There is a backup stored at
/etc/telegraf/telegraf.conf.$(date +%s).backup.

### Features
- Plugin measurements aggregated into a single measurement.
- Added ability to specify per-plugin tags
- Added ability to specify per-plugin measurement suffix and prefix.
(`name_prefix` and `name_suffix`)
- Added ability to override base plugin measurement name. (`name_override`)

### Bugfixes

## v0.2.5 [unreleased]

### Features
- [#427](https://github.com/influxdata/telegraf/pull/427): zfs plugin: pool stats added. Thanks @allenpetersen!
- [#428](https://github.com/influxdata/telegraf/pull/428): Amazon Kinesis output. Thanks @jimmystewpot!
- [#449](https://github.com/influxdata/telegraf/pull/449): influxdb plugin, thanks @mark-rushakoff

### Bugfixes
- [#430](https://github.com/influxdata/telegraf/issues/430): Network statistics removed in elasticsearch 2.1. Thanks @jipperinbham!
- [#452](https://github.com/influxdata/telegraf/issues/452): Elasticsearch open file handles error. Thanks @jipperinbham!

## v0.2.4 [2015-12-08]

### Features
- [#412](https://github.com/influxdata/telegraf/pull/412): Additional memcached stats. Thanks @mgresser!
- [#410](https://github.com/influxdata/telegraf/pull/410): Additional redis metrics. Thanks @vlaadbrain!
- [#414](https://github.com/influxdata/telegraf/issues/414): Jolokia plugin auth parameters
- [#415](https://github.com/influxdata/telegraf/issues/415): memcached plugin: support unix sockets
- [#418](https://github.com/influxdata/telegraf/pull/418): memcached plugin additional unit tests.
- [#408](https://github.com/influxdata/telegraf/pull/408): MailChimp plugin.
- [#382](https://github.com/influxdata/telegraf/pull/382): Add system wide network protocol stats to `net` plugin.
- [#401](https://github.com/influxdata/telegraf/pull/401): Support pass/drop/tagpass/tagdrop for outputs. Thanks @oldmantaiter!

### Bugfixes
- [#405](https://github.com/influxdata/telegraf/issues/405): Prometheus output cardinality issue
- [#388](https://github.com/influxdata/telegraf/issues/388): Fix collection hangup when cpu times decrement.

## v0.2.3 [2015-11-30]

### Release Notes
- **breaking change** The `kafka` plugin has been renamed to `kafka_consumer`.
and most of the config option names have changed.
This only affects the kafka consumer _plugin_ (not the
output). There were a number of problems with the kafka plugin that led to it
only collecting data once at startup, so the kafka plugin was basically non-
functional.
- Plugins can now be specified as a list, and multiple plugin instances of the
same type can be specified, like this:

```
[[inputs.cpu]]
  percpu = false
  totalcpu = true

[[inputs.cpu]]
  percpu = true
  totalcpu = false
  drop = ["cpu_time"]
```

- Riemann output added
- Aerospike plugin: tag changed from `host` -> `aerospike_host`

### Features
- [#379](https://github.com/influxdata/telegraf/pull/379): Riemann output, thanks @allenj!
- [#375](https://github.com/influxdata/telegraf/pull/375): kafka_consumer service plugin.
- [#392](https://github.com/influxdata/telegraf/pull/392): Procstat plugin can now accept pgrep -f pattern, thanks @ecarreras!
- [#383](https://github.com/influxdata/telegraf/pull/383): Specify plugins as a list.
- [#354](https://github.com/influxdata/telegraf/pull/354): Add ability to specify multiple metrics in one statsd line. Thanks @MerlinDMC!

### Bugfixes
- [#371](https://github.com/influxdata/telegraf/issues/371): Kafka consumer plugin not functioning.
- [#389](https://github.com/influxdata/telegraf/issues/389): NaN value panic

## v0.2.2 [2015-11-18]

### Release Notes
- 0.2.1 has a bug where all lists within plugins get duplicated, this includes
lists of servers/URLs. 0.2.2 is being released solely to fix that bug

### Bugfixes
- [#377](https://github.com/influxdata/telegraf/pull/377): Fix for duplicate slices in inputs.

## v0.2.1 [2015-11-16]

### Release Notes
- Telegraf will no longer use docker-compose for "long" unit test, it has been
changed to just run docker commands in the Makefile. See `make docker-run` and
`make docker-kill`. `make test` will still run all unit tests with docker.
- Long unit tests are now run in CircleCI, with docker & race detector
- Redis plugin tag has changed from `host` to `server`
- HAProxy plugin tag has changed from `host` to `server`
- UDP output now supported
- Telegraf will now compile on FreeBSD
- Users can now specify outputs as lists, specifying multiple outputs of the
same type.

### Features
- [#325](https://github.com/influxdata/telegraf/pull/325): NSQ output. Thanks @jrxFive!
- [#318](https://github.com/influxdata/telegraf/pull/318): Prometheus output. Thanks @oldmantaiter!
- [#338](https://github.com/influxdata/telegraf/pull/338): Restart Telegraf on package upgrade. Thanks @linsomniac!
- [#337](https://github.com/influxdata/telegraf/pull/337): Jolokia plugin, thanks @saiello!
- [#350](https://github.com/influxdata/telegraf/pull/350): Amon output.
- [#365](https://github.com/influxdata/telegraf/pull/365): Twemproxy plugin by @codeb2cc
- [#317](https://github.com/influxdata/telegraf/issues/317): ZFS plugin, thanks @cornerot!
- [#364](https://github.com/influxdata/telegraf/pull/364): Support InfluxDB UDP output.
- [#370](https://github.com/influxdata/telegraf/pull/370): Support specifying multiple outputs, as lists.
- [#372](https://github.com/influxdata/telegraf/pull/372): Remove gosigar and update go-dockerclient for FreeBSD support. Thanks @MerlinDMC!

### Bugfixes
- [#331](https://github.com/influxdata/telegraf/pull/331): Dont overwrite host tag in redis plugin.
- [#336](https://github.com/influxdata/telegraf/pull/336): Mongodb plugin should take 2 measurements.
- [#351](https://github.com/influxdata/telegraf/issues/317): Fix continual "CREATE DATABASE" in writes
- [#360](https://github.com/influxdata/telegraf/pull/360): Apply prefix before ShouldPass check. Thanks @sotfo!

## v0.2.0 [2015-10-27]

### Release Notes
- The -test flag will now only output 2 collections for plugins that need it
- There is a new agent configuration option: `flush_interval`. This option tells
Telegraf how often to flush data to InfluxDB and other output sinks. For example,
users can set `interval = "2s"` and `flush_interval = "60s"` for Telegraf to
collect data every 2 seconds, and flush every 60 seconds.
- `precision` and `utc` are no longer valid agent config values. `precision` has
moved to the `influxdb` output config, where it will continue to default to "s"
- debug and test output will now print the raw line-protocol string
- Telegraf will now, by default, round the collection interval to the nearest
even interval. This means that `interval="10s"` will collect every :00, :10, etc.
To ease scale concerns, flushing will be "jittered" by a random amount so that
all Telegraf instances do not flush at the same time. Both of these options can
be controlled via the `round_interval` and `flush_jitter` config options.
- Telegraf will now retry metric flushes twice

### Features
- [#205](https://github.com/influxdata/telegraf/issues/205): Include per-db redis keyspace info
- [#226](https://github.com/influxdata/telegraf/pull/226): Add timestamps to points in Kafka/AMQP outputs. Thanks @ekini
- [#90](https://github.com/influxdata/telegraf/issues/90): Add Docker labels to tags in docker plugin
- [#223](https://github.com/influxdata/telegraf/pull/223): Add port tag to nginx plugin. Thanks @neezgee!
- [#227](https://github.com/influxdata/telegraf/pull/227): Add command intervals to exec plugin. Thanks @jpalay!
- [#241](https://github.com/influxdata/telegraf/pull/241): MQTT Output. Thanks @shirou!
- Memory plugin: cached and buffered measurements re-added
- Logging: additional logging for each collection interval, track the number
of metrics collected and from how many inputs.
- [#240](https://github.com/influxdata/telegraf/pull/240): procstat plugin, thanks @ranjib!
- [#244](https://github.com/influxdata/telegraf/pull/244): netstat plugin, thanks @shirou!
- [#262](https://github.com/influxdata/telegraf/pull/262): zookeeper plugin, thanks @jrxFive!
- [#237](https://github.com/influxdata/telegraf/pull/237): statsd service plugin, thanks @sparrc
- [#273](https://github.com/influxdata/telegraf/pull/273): puppet agent plugin, thats @jrxFive!
- [#280](https://github.com/influxdata/telegraf/issues/280): Use InfluxDB client v2.
- [#281](https://github.com/influxdata/telegraf/issues/281): Eliminate need to deep copy Batch Points.
- [#286](https://github.com/influxdata/telegraf/issues/286): bcache plugin, thanks @cornerot!
- [#287](https://github.com/influxdata/telegraf/issues/287): Batch AMQP output, thanks @ekini!
- [#301](https://github.com/influxdata/telegraf/issues/301): Collect on even intervals
- [#298](https://github.com/influxdata/telegraf/pull/298): Support retrying output writes
- [#300](https://github.com/influxdata/telegraf/issues/300): aerospike plugin. Thanks @oldmantaiter!
- [#322](https://github.com/influxdata/telegraf/issues/322): Librato output. Thanks @jipperinbham!

### Bugfixes
- [#228](https://github.com/influxdata/telegraf/pull/228): New version of package will replace old one. Thanks @ekini!
- [#232](https://github.com/influxdata/telegraf/pull/232): Fix bashism run during deb package installation. Thanks @yankcrime!
- [#261](https://github.com/influxdata/telegraf/issues/260): RabbitMQ panics if wrong credentials given. Thanks @ekini!
- [#245](https://github.com/influxdata/telegraf/issues/245): Document Exec plugin example. Thanks @ekini!
- [#264](https://github.com/influxdata/telegraf/issues/264): logrotate config file fixes. Thanks @linsomniac!
- [#290](https://github.com/influxdata/telegraf/issues/290): Fix some plugins sending their values as strings.
- [#289](https://github.com/influxdata/telegraf/issues/289): Fix accumulator panic on nil tags.
- [#302](https://github.com/influxdata/telegraf/issues/302): Fix `[tags]` getting applied, thanks @gotyaoi!

## v0.1.9 [2015-09-22]

### Release Notes
- InfluxDB output config change: `url` is now `urls`, and is a list. Config files
will still be backwards compatible if only `url` is specified.
- The -test flag will now output two metric collections
- Support for filtering telegraf outputs on the CLI -- Telegraf will now
allow filtering of output sinks on the command-line using the `-outputfilter`
flag, much like how the `-filter` flag works for inputs.
- Support for filtering on config-file creation -- Telegraf now supports
filtering to -sample-config command. You can now run
`telegraf -sample-config -filter cpu -outputfilter influxdb` to get a config
file with only the cpu plugin defined, and the influxdb output defined.
- **Breaking Change**: The CPU collection plugin has been refactored to fix some
bugs and outdated dependency issues. At the same time, I also decided to fix
a naming consistency issue, so cpu_percentageIdle will become cpu_usage_idle.
Also, all CPU time measurements now have it indicated in their name, so cpu_idle
will become cpu_time_idle. Additionally, cpu_time measurements are going to be
dropped in the default config.
- **Breaking Change**: The memory plugin has been refactored and some measurements
have been renamed for consistency. Some measurements have also been removed from being outputted. They are still being collected by gopsutil, and could easily be
re-added in a "verbose" mode if there is demand for it.

### Features
- [#143](https://github.com/influxdata/telegraf/issues/143): InfluxDB clustering support
- [#181](https://github.com/influxdata/telegraf/issues/181): Makefile GOBIN support. Thanks @Vye!
- [#203](https://github.com/influxdata/telegraf/pull/200): AMQP output. Thanks @ekini!
- [#182](https://github.com/influxdata/telegraf/pull/182): OpenTSDB output. Thanks @rplessl!
- [#187](https://github.com/influxdata/telegraf/pull/187): Retry output sink connections on startup.
- [#220](https://github.com/influxdata/telegraf/pull/220): Add port tag to apache plugin. Thanks @neezgee!
- [#217](https://github.com/influxdata/telegraf/pull/217): Add filtering for output sinks
and filtering when specifying a config file.

### Bugfixes
- [#170](https://github.com/influxdata/telegraf/issues/170): Systemd support
- [#175](https://github.com/influxdata/telegraf/issues/175): Set write precision before gathering metrics
- [#178](https://github.com/influxdata/telegraf/issues/178): redis plugin, multiple server thread hang bug
- Fix net plugin on darwin
- [#84](https://github.com/influxdata/telegraf/issues/84): Fix docker plugin on CentOS. Thanks @neezgee!
- [#189](https://github.com/influxdata/telegraf/pull/189): Fix mem_used_perc. Thanks @mced!
- [#192](https://github.com/influxdata/telegraf/issues/192): Increase compatibility of postgresql plugin. Now supports versions 8.1+
- [#203](https://github.com/influxdata/telegraf/issues/203): EL5 rpm support. Thanks @ekini!
- [#206](https://github.com/influxdata/telegraf/issues/206): CPU steal/guest values wrong on linux.
- [#212](https://github.com/influxdata/telegraf/issues/212): Add hashbang to postinstall script. Thanks @ekini!
- [#212](https://github.com/influxdata/telegraf/issues/212): Fix makefile warning. Thanks @ekini!

## v0.1.8 [2015-09-04]

### Release Notes
- Telegraf will now write data in UTC at second precision by default
- Now using Go 1.5 to build telegraf

### Features
- [#150](https://github.com/influxdata/telegraf/pull/150): Add Host Uptime metric to system plugin
- [#158](https://github.com/influxdata/telegraf/pull/158): Apache Plugin. Thanks @KPACHbIuLLIAnO4
- [#159](https://github.com/influxdata/telegraf/pull/159): Use second precision for InfluxDB writes
- [#165](https://github.com/influxdata/telegraf/pull/165): Add additional metrics to mysql plugin. Thanks @nickscript0
- [#162](https://github.com/influxdata/telegraf/pull/162): Write UTC by default, provide option
- [#166](https://github.com/influxdata/telegraf/pull/166): Upload binaries to S3
- [#169](https://github.com/influxdata/telegraf/pull/169): Ping plugin

### Bugfixes

## v0.1.7 [2015-08-28]

### Features
- [#38](https://github.com/influxdata/telegraf/pull/38): Kafka output producer.
- [#133](https://github.com/influxdata/telegraf/pull/133): Add plugin.Gather error logging. Thanks @nickscript0!
- [#136](https://github.com/influxdata/telegraf/issues/136): Add a -usage flag for printing usage of a single plugin.
- [#137](https://github.com/influxdata/telegraf/issues/137): Memcached: fix when a value contains a space
- [#138](https://github.com/influxdata/telegraf/issues/138): MySQL server address tag.
- [#142](https://github.com/influxdata/telegraf/pull/142): Add Description and SampleConfig funcs to output interface
- Indent the toml config file for readability

### Bugfixes
- [#128](https://github.com/influxdata/telegraf/issues/128): system_load measurement missing.
- [#129](https://github.com/influxdata/telegraf/issues/129): Latest pkg url fix.
- [#131](https://github.com/influxdata/telegraf/issues/131): Fix memory reporting on linux & darwin. Thanks @subhachandrachandra!
- [#140](https://github.com/influxdata/telegraf/issues/140): Memory plugin prec->perc typo fix. Thanks @brunoqc!

## v0.1.6 [2015-08-20]

### Features
- [#112](https://github.com/influxdata/telegraf/pull/112): Datadog output. Thanks @jipperinbham!
- [#116](https://github.com/influxdata/telegraf/pull/116): Use godep to vendor all dependencies
- [#120](https://github.com/influxdata/telegraf/pull/120): Httpjson plugin. Thanks @jpalay & @alvaromorales!

### Bugfixes
- [#113](https://github.com/influxdata/telegraf/issues/113): Update README with Telegraf/InfluxDB compatibility
- [#118](https://github.com/influxdata/telegraf/pull/118): Fix for disk usage stats in Windows. Thanks @srfraser!
- [#122](https://github.com/influxdata/telegraf/issues/122): Fix for DiskUsage segv fault. Thanks @srfraser!
- [#126](https://github.com/influxdata/telegraf/issues/126): Nginx plugin not catching net.SplitHostPort error

## v0.1.5 [2015-08-13]

### Features
- [#54](https://github.com/influxdata/telegraf/pull/54): MongoDB plugin. Thanks @jipperinbham!
- [#55](https://github.com/influxdata/telegraf/pull/55): Elasticsearch plugin. Thanks @brocaar!
- [#71](https://github.com/influxdata/telegraf/pull/71): HAProxy plugin. Thanks @kureikain!
- [#72](https://github.com/influxdata/telegraf/pull/72): Adding TokuDB metrics to MySQL. Thanks vadimtk!
- [#73](https://github.com/influxdata/telegraf/pull/73): RabbitMQ plugin. Thanks @ianunruh!
- [#77](https://github.com/influxdata/telegraf/issues/77): Automatically create database.
- [#79](https://github.com/influxdata/telegraf/pull/56): Nginx plugin. Thanks @codeb2cc!
- [#86](https://github.com/influxdata/telegraf/pull/86): Lustre2 plugin. Thanks srfraser!
- [#91](https://github.com/influxdata/telegraf/pull/91): Unit testing
- [#92](https://github.com/influxdata/telegraf/pull/92): Exec plugin. Thanks @alvaromorales!
- [#98](https://github.com/influxdata/telegraf/pull/98): LeoFS plugin. Thanks @mocchira!
- [#103](https://github.com/influxdata/telegraf/pull/103): Filter by metric tags. Thanks @srfraser!
- [#106](https://github.com/influxdata/telegraf/pull/106): Options to filter plugins on startup. Thanks @zepouet!
- [#107](https://github.com/influxdata/telegraf/pull/107): Multiple outputs beyong influxdb. Thanks @jipperinbham!
- [#108](https://github.com/influxdata/telegraf/issues/108): Support setting per-CPU and total-CPU gathering.
- [#111](https://github.com/influxdata/telegraf/pull/111): Report CPU Usage in cpu plugin. Thanks @jpalay!

### Bugfixes
- [#85](https://github.com/influxdata/telegraf/pull/85): Fix GetLocalHost testutil function for mac users
- [#89](https://github.com/influxdata/telegraf/pull/89): go fmt fixes
- [#94](https://github.com/influxdata/telegraf/pull/94): Fix for issue #93, explicitly call sarama.v1 -> sarama
- [#101](https://github.com/influxdata/telegraf/issues/101): switch back from master branch if building locally
- [#99](https://github.com/influxdata/telegraf/issues/99): update integer output to new InfluxDB line protocol format

## v0.1.4 [2015-07-09]

### Features
- [#56](https://github.com/influxdata/telegraf/pull/56): Update README for Kafka plugin. Thanks @EmilS!

### Bugfixes
- [#50](https://github.com/influxdata/telegraf/pull/50): Fix init.sh script to use telegraf directory. Thanks @jseriff!
- [#52](https://github.com/influxdata/telegraf/pull/52): Update CHANGELOG to reference updated directory. Thanks @benfb!

## v0.1.3 [2015-07-05]

### Features
- [#35](https://github.com/influxdata/telegraf/pull/35): Add Kafka plugin. Thanks @EmilS!
- [#47](https://github.com/influxdata/telegraf/pull/47): Add RethinkDB plugin. Thanks @jipperinbham!

### Bugfixes
- [#45](https://github.com/influxdata/telegraf/pull/45): Skip disk tags that don't have a value. Thanks @jhofeditz!
- [#43](https://github.com/influxdata/telegraf/pull/43): Fix bug in MySQL plugin. Thanks @marcosnils!

## v0.1.2 [2015-07-01]

### Features
- [#12](https://github.com/influxdata/telegraf/pull/12): Add Linux/ARM to the list of built binaries. Thanks @voxxit!
- [#14](https://github.com/influxdata/telegraf/pull/14): Clarify the S3 buckets that Telegraf is pushed to.
- [#16](https://github.com/influxdata/telegraf/pull/16): Convert Redis to use URI, support Redis AUTH. Thanks @jipperinbham!
- [#21](https://github.com/influxdata/telegraf/pull/21): Add memcached plugin. Thanks @Yukki!

### Bugfixes
- [#13](https://github.com/influxdata/telegraf/pull/13): Fix the packaging script.
- [#19](https://github.com/influxdata/telegraf/pull/19): Add host name to metric tags. Thanks @sherifzain!
- [#20](https://github.com/influxdata/telegraf/pull/20): Fix race condition with accumulator mutex. Thanks @nkatsaros!
- [#23](https://github.com/influxdata/telegraf/pull/23): Change name of folder for packages. Thanks @colinrymer!
- [#32](https://github.com/influxdata/telegraf/pull/32): Fix spelling of memoory -> memory. Thanks @tylernisonoff!

## v0.1.1 [2015-06-19]

### Release Notes

This is the initial release of Telegraf.<|MERGE_RESOLUTION|>--- conflicted
+++ resolved
@@ -1,4 +1,3 @@
-<<<<<<< HEAD
 ## v1.5.3 [2018-03-14]
 
 ### Bugfixes
@@ -27,7 +26,6 @@
 - [#3725](https://github.com/influxdata/telegraf/issues/3725): Exclude master_replid fields from redis input.
 
 ## v1.5.1 [2018-01-10]
-=======
 ## v1.5.1.sfx2 [2018-03-13]
 
 ### Release Notes
@@ -51,7 +49,6 @@
 - Batch metric output to SignalFx
 
 ## v1.5.1 [2017-01-10]
->>>>>>> b630d605
 
 ### Bugfixes
 
